import {
    Object as APObject,
    Accept,
    Activity,
    type Actor,
    type Announce,
    Article,
    type Context,
    Create,
    Follow,
    Like,
    Note,
    Person,
<<<<<<< HEAD
    Protocol,
    Recipient,
    RequestContext,
=======
    type Recipient,
    type RequestContext,
>>>>>>> 99aeddf4
    Undo,
    Update,
    isActor,
} from '@fedify/fedify';
import { v4 as uuidv4 } from 'uuid';
import { type ContextData, fedify } from './app';
import {
    ACTOR_DEFAULT_HANDLE,
    FOLLOWERS_PAGE_SIZE,
    FOLLOWING_PAGE_SIZE,
    LIKED_PAGE_SIZE,
    OUTBOX_PAGE_SIZE,
} from './constants';
import { getUserData, getUserKeypair } from './helpers/user';
import { addToList } from './kv-helpers';
import { lookupActor } from './lookup-helpers';

export async function actorDispatcher(
    ctx: RequestContext<ContextData>,
    handle: string,
) {
    if (handle !== ACTOR_DEFAULT_HANDLE) return null;

    const data = await getUserData(ctx, handle);

    const person = new Person(data);

    return person;
}

export async function keypairDispatcher(ctx: Context<ContextData>, handle: string) {
    if (handle !== ACTOR_DEFAULT_HANDLE) return [];

    const data = await getUserKeypair(ctx, handle);

    if (!data) return [];

    return [data];
}

export async function handleFollow(
    ctx: Context<ContextData>,
    follow: Follow,
) {
    ctx.data.logger.info('Handling Follow');
    if (!follow.id) {
        return;
    }
    const parsed = ctx.parseUri(follow.objectId);
    if (parsed?.type !== 'actor') {
        // TODO Log
        return;
    }
    const sender = await follow.getActor(ctx);
    if (sender === null || sender.id === null) {
        return;
    }

    const currentFollowers = await ctx.data.db.get<string[]>(['followers']) ?? [];
    const shouldRecordFollower = currentFollowers.includes(sender.id.href) === false;

    // Add follow activity to inbox
    const followJson = await follow.toJsonLd();

    ctx.data.globaldb.set([follow.id.href], followJson);
    await addToList(ctx.data.db, ['inbox'], follow.id.href);

    // Record follower in followers list
    const senderJson = await sender.toJsonLd();

    if (shouldRecordFollower) {
        await addToList(ctx.data.db, ['followers'], sender.id.href);
        await addToList(ctx.data.db, ['followers', 'expanded'], senderJson);
    }

    // Store or update sender in global db
    ctx.data.globaldb.set([sender.id.href], senderJson);

    // Add accept activity to outbox
    const acceptId = ctx.getObjectUri(Accept, { id: uuidv4() });
    const accept = new Accept({
        id: acceptId,
        actor: follow.objectId,
        object: follow,
    });
    const acceptJson = await accept.toJsonLd();

    await ctx.data.globaldb.set([accept.id!.href], acceptJson);
    await addToList(ctx.data.db, ['outbox'], accept.id!.href);

    // Send accept activity to sender
    await ctx.sendActivity({ handle: parsed.handle }, sender, accept);
}

export async function handleAccept(
    ctx: Context<ContextData>,
    accept: Accept,
) {
    ctx.data.logger.info('Handling Accept');
    const parsed = (ctx as any).parseUri(accept.objectId);
    ctx.data.logger.info('Parsed accept object', { parsed });
    // biome-ignore lint/correctness/noConstantCondition: present when adding linting
    if (false && parsed?.type !== 'follow') {
        ctx.data.logger.info('Not accepting a follow - exit');
        return;
    }
    if (!accept.id) {
        ctx.data.logger.info('Accept missing id - exit');
        return;
    }

    const sender = await accept.getActor(ctx);
    ctx.data.logger.info('Accept sender', { sender });
    if (sender === null || sender.id === null) {
        ctx.data.logger.info('Sender missing, exit early');
        return;
    }

    const senderJson = await sender.toJsonLd();
    const acceptJson = await accept.toJsonLd();
    ctx.data.globaldb.set([accept.id.href], acceptJson);
    ctx.data.globaldb.set([sender.id.href], senderJson);
    await addToList(ctx.data.db, ['inbox'], accept.id.href);
    await addToList(ctx.data.db, ['following'], sender.id.href);
}

export async function handleCreate(
    ctx: Context<ContextData>,
    create: Create,
) {
    ctx.data.logger.info('Handling Create');
    const parsed = (ctx as any).parseUri(create.objectId);
    ctx.data.logger.info('Parsed create object', { parsed });
    // biome-ignore lint/correctness/noConstantCondition: present when adding linting
    if (false && parsed?.type !== 'article') {
        ctx.data.logger.info('Not accepting a follow - exit');
        return;
    }
    if (!create.id) {
        ctx.data.logger.info('Create missing id - exit');
        return;
    }

    const sender = await create.getActor(ctx);
    if (sender === null || sender.id === null) {
        ctx.data.logger.info('Create sender missing, exit early');
        return;
    }

    // TODO Check Sender is in our following
    const createJson = await create.toJsonLd();
    ctx.data.globaldb.set([create.id.href], createJson);
    await addToList(ctx.data.db, ['inbox'], create.id.href);
}

export async function handleAnnounce(
    ctx: Context<ContextData>,
    announce: Announce,
) {
    ctx.data.logger.info('Handling Announce');

    // Validate announce
    if (!announce.id) {
        ctx.data.logger.info('Invalid Announce - no id');
        return;
    }

    if (!announce.objectId) {
        ctx.data.logger.info('Invalid Announce - no object id');
        return;
    }

    // Validate sender
    const sender = await announce.getActor(ctx);

    if (sender === null || sender.id === null) {
        ctx.data.logger.info('Announce sender missing, exit early');
        return;
    }

    // Lookup announced object - If not found in globalDb, perform network lookup
    let object = null;
    const existing = await ctx.data.globaldb.get([announce.objectId.href]) ?? null;

    if (!existing) {
        ctx.data.logger.info('Announce object not found in globalDb, performing network lookup');
        object = await ctx.lookupObject(announce.objectId);
    }

    // Validate object
    if (!existing && !object) {
        ctx.data.logger.info('Invalid Announce - could not find object');
        return;
    }

    if (object && !object.id) {
        ctx.data.logger.info('Invalid Announce - could not find object id');
        return;
    }

    // Persist announce
    const announceJson = await announce.toJsonLd();
    ctx.data.globaldb.set([announce.id.href], announceJson);

    // Persist object if not already persisted
    if (!existing && object && object.id) {
        ctx.data.logger.info('Storing object in globalDb');

        const objectJson = await object.toJsonLd();

        if (typeof objectJson === 'object' && objectJson !== null) {
            if ('attributedTo' in objectJson && typeof objectJson.attributedTo === 'string') {
                const actor = await ctx.data.globaldb.get([objectJson.attributedTo]) ?? await ctx.lookupObject(objectJson.attributedTo)
                objectJson.attributedTo = await (actor as any)?.toJsonLd();
            }
        }

        ctx.data.globaldb.set([object.id.href], objectJson);
    }

    // Add announce to inbox
    await addToList(ctx.data.db, ['inbox'], announce.id.href);
}

export async function handleLike(
    ctx: Context<ContextData>,
    like: Like,
) {
    ctx.data.logger.info('Handling Like');

    // Validate like
    if (!like.id) {
        ctx.data.logger.info('Invalid Like - no id');
        return;
    }

    if (!like.objectId) {
        ctx.data.logger.info('Invalid Like - no object id');
        return;
    }

    // Validate sender
    const sender = await like.getActor(ctx);

    if (sender === null || sender.id === null) {
        ctx.data.logger.info('Like sender missing, exit early');
        return;
    }

    // Lookup liked object - If not found in globalDb, perform network lookup
    let object = null;
    const existing = await ctx.data.globaldb.get([like.objectId.href]) ?? null;

    if (!existing) {
        ctx.data.logger.info('Like object not found in globalDb, performing network lookup');

        object = await like.getObject();
    }

    // Validate object
    if (!existing && !object) {
        ctx.data.logger.info('Invalid Like - could not find object');
        return;
    }

    if (object && !object.id) {
        ctx.data.logger.info('Invalid Like - could not find object id');
        return;
    }

    // Persist like
    const likeJson = await like.toJsonLd();
    ctx.data.globaldb.set([like.id.href], likeJson);

    // Persist object if not already persisted
    if (!existing && object && object.id) {
        ctx.data.logger.info('Storing object in globalDb');

        const objectJson = await object.toJsonLd();

        ctx.data.globaldb.set([object.id.href], objectJson);
    }

    // Add to inbox
    await addToList(ctx.data.db, ['inbox'], like.id.href);
}

export async function inboxErrorHandler(
    ctx: Context<ContextData>,
    error: unknown,
) {
    ctx.data.logger.error('Error handling incoming activity', { error });
}

export async function followersDispatcher(
    ctx: Context<ContextData>,
    handle: string,
    cursor: string | null,
) {
    ctx.data.logger.info('Followers Dispatcher');

    const offset = Number.parseInt(cursor ?? '0');
    let nextCursor: string | null = null;

    let items: Recipient[] = [];

    const fullResults = (await ctx.data.db.get<any[]>(['followers', 'expanded']) ?? [])
        .filter((v, i, results) => {
            // Remove duplicates
            return results.findIndex((r) => r.id === v.id) === i;
        });

    if (fullResults) {
        nextCursor = fullResults.length > offset + FOLLOWERS_PAGE_SIZE
            ? (offset + FOLLOWERS_PAGE_SIZE).toString()
            : null;

        items = fullResults.slice(offset, offset + FOLLOWERS_PAGE_SIZE);
    } else {
        const results = [
            // Remove duplicates
            ...new Set(
                (await ctx.data.db.get<string[]>(['followers'])) || []
            )
        ];

        nextCursor = results.length > offset + FOLLOWERS_PAGE_SIZE
            ? (offset + FOLLOWERS_PAGE_SIZE).toString()
            : null;

        const slicedResults = results.slice(offset, offset + FOLLOWERS_PAGE_SIZE);

        const actors = (
            await Promise.all(
                slicedResults.map((result) => lookupActor(ctx, result))
            )
        // This could potentially mean that the slicedResults is not the size
        // of FOLLOWERS_PAGE_SIZE if for some reason the lookupActor returns
        // null for some of the results. TODO: Find a better way to handle this
        ).filter((item): item is Actor => isActor(item))

        const toStore = await Promise.all(
            actors.map(actor => actor.toJsonLd() as any)
        );

        await ctx.data.db.set(['followers', 'expanded'], toStore);

        items = toStore;
    }

    return {
        items: (
            await Promise.all(
                items.map(item => APObject.fromJsonLd(item))
            )
        ).filter((item): item is Actor => isActor(item)),
        nextCursor,
    };
}

export async function followersCounter(
    ctx: RequestContext<ContextData>,
    handle: string,
) {
    const results = [
        // Remove duplicates
        ...new Set(
            (await ctx.data.db.get<string[]>(['followers'])) || []
        )
    ];
    return results.length;
}

export function followersFirstCursor() {
    return '0';
}

export async function followingDispatcher(
    ctx: RequestContext<ContextData>,
    handle: string,
    cursor: string | null,
) {
    ctx.data.logger.info('Following Dispatcher');

    const offset = Number.parseInt(cursor ?? '0');
    let nextCursor: string | null = null;

    const results = (await ctx.data.db.get<string[]>(['following'])) || []

    nextCursor = results.length > offset + FOLLOWING_PAGE_SIZE
        ? (offset + FOLLOWING_PAGE_SIZE).toString()
        : null;

    const slicedResults = results.slice(offset, offset + FOLLOWING_PAGE_SIZE);

    ctx.data.logger.info('Following results', { results: slicedResults });

    const items: Actor[] = [];

    for (const result of slicedResults) {
        try {
            const thing = await lookupActor(ctx, result);

            if (isActor(thing)) {
                items.push(thing);
            }
        } catch (err) {
            ctx.data.logger.error('Error looking up following actor', { error: err });
        }
    }

    return {
        items,
        nextCursor,
    };
}

export async function followingCounter(
    ctx: RequestContext<ContextData>,
    handle: string,
) {
    const results = (await ctx.data.db.get<string[]>(['following'])) || [];
    return results.length;
}

export function followingFirstCursor() {
    return '0';
}

function filterOutboxActivityUris (activityUris: string[]) {
    // Only return Create and Announce activityUris
    return activityUris.filter(uri => /(create|announce)/.test(uri));
}

export async function outboxDispatcher(
    ctx: RequestContext<ContextData>,
    handle: string,
    cursor: string | null,
) {
    ctx.data.logger.info('Outbox Dispatcher');

    const offset = Number.parseInt(cursor ?? '0');
    let nextCursor: string | null = null;

    const results = filterOutboxActivityUris(
        (await ctx.data.db.get<string[]>(['outbox'])) || []
    ).reverse();

    nextCursor = results.length > offset + OUTBOX_PAGE_SIZE
        ? (offset + OUTBOX_PAGE_SIZE).toString()
        : null;

    const slicedResults = results.slice(offset, offset + OUTBOX_PAGE_SIZE);

    ctx.data.logger.info('Outbox results', { results: slicedResults });

    const items: Activity[] = [];

    for (const result of slicedResults) {
        try {
            const thing = await ctx.data.globaldb.get([result]);
            const activity = await Activity.fromJsonLd(thing);

            items.push(activity);
        } catch (err) {
            ctx.data.logger.error('Error getting outbox activity', { error: err });
        }
    }

    return {
        items,
        nextCursor,
    };
}

export async function outboxCounter(
    ctx: RequestContext<ContextData>,
    handle: string,
) {
    const results = (await ctx.data.db.get<string[]>(['outbox'])) || [];

    return filterOutboxActivityUris(results).length;
}

export function outboxFirstCursor() {
    return '0';
}

export async function likedDispatcher(
    ctx: RequestContext<ContextData>,
    handle: string,
    cursor: string | null,
) {
    ctx.data.logger.info('Liked Dispatcher');

    const db = ctx.data.db;
    const globaldb = ctx.data.globaldb;
    const logger = ctx.data.logger;
    const apCtx = fedify.createContext(ctx.request as Request, {
        db,
        globaldb,
        logger,
    });

    const offset = Number.parseInt(cursor ?? '0');
    let nextCursor: string | null = null;

    const results = (
        (await db.get<string[]>(['liked'])) || []
    ).reverse();

    nextCursor = results.length > offset + LIKED_PAGE_SIZE
        ? (offset + LIKED_PAGE_SIZE).toString()
        : null;

    const slicedResults = results.slice(offset, offset + LIKED_PAGE_SIZE);

    ctx.data.logger.info('Liked results', { results: slicedResults });

    const items: Like[] = [];

    for (const result of slicedResults) {
        try {
            const thing = await globaldb.get<{
                object: string | {
                    [key: string]: any;
                };
                [key: string]: any;
            }>([result]);

            if (thing && typeof thing.object !== 'string' && typeof thing.object.attributedTo === 'string') {
                const actor = await lookupActor(apCtx, thing.object.attributedTo);

                if (actor) {
                    const json = await actor.toJsonLd();

                    if (typeof json === 'object' && json !== null) {
                        thing.object.attributedTo = json;
                    }
                }
            }

            const activity = await Like.fromJsonLd(thing);

            items.push(activity);
        } catch (err) {
            ctx.data.logger.error('Error getting liked activity', { error: err });
        }
    }

    return {
        items,
        nextCursor,
    };
}

export async function likedCounter(
    ctx: RequestContext<ContextData>,
    handle: string,
) {
    const results = (await ctx.data.db.get<string[]>(['liked'])) || [];

    return results.length;
}

export function likedFirstCursor() {
    return '0';
}

export async function articleDispatcher(
    ctx: RequestContext<ContextData>,
    data: Record<'id', string>,
) {
    const id = ctx.getObjectUri(Article, data);
    const exists = await ctx.data.globaldb.get([id.href]);
    if (!exists) {
        return null;
    }
    return Article.fromJsonLd(exists);
}

export async function followDispatcher(
    ctx: RequestContext<ContextData>,
    data: Record<'id', string>,
) {
    const id = ctx.getObjectUri(Follow, data);
    const exists = await ctx.data.globaldb.get([id.href]);
    if (!exists) {
        return null;
    }
    return Follow.fromJsonLd(exists);
}

export async function acceptDispatcher(
    ctx: RequestContext<ContextData>,
    data: Record<'id', string>,
) {
    const id = ctx.getObjectUri(Accept, data);
    const exists = await ctx.data.globaldb.get([id.href]);
    if (!exists) {
        return null;
    }
    return Accept.fromJsonLd(exists);
}

export async function createDispatcher(
    ctx: RequestContext<ContextData>,
    data: Record<'id', string>,
) {
    const id = ctx.getObjectUri(Create, data);
    const exists = await ctx.data.globaldb.get([id.href]);
    if (!exists) {
        return null;
    }
    return Create.fromJsonLd(exists);
}

export async function updateDispatcher(
    ctx: RequestContext<ContextData>,
    data: Record<'id', string>,
) {
    const id = ctx.getObjectUri(Update, data);
    const exists = await ctx.data.globaldb.get([id.href]);
    if (!exists) {
        return null;
    }
    return Update.fromJsonLd(exists);
}

export async function noteDispatcher(
    ctx: RequestContext<ContextData>,
    data: Record<'id', string>,
) {
    const id = ctx.getObjectUri(Note, data);
    const exists = await ctx.data.globaldb.get([id.href]);
    if (!exists) {
        return null;
    }
    return Note.fromJsonLd(exists);
}

export async function likeDispatcher(
    ctx: RequestContext<ContextData>,
    data: Record<'id', string>,
) {
    const id = ctx.getObjectUri(Like, data);
    const exists = await ctx.data.globaldb.get([id.href]);
    if (!exists) {
        return null;
    }
    return Like.fromJsonLd(exists);
}

export async function undoDispatcher(
    ctx: RequestContext<ContextData>,
    data: Record<'id', string>,
) {
    const id = ctx.getObjectUri(Undo, data);
    const exists = await ctx.data.globaldb.get([id.href]);
    if (!exists) {
        return null;
    }
    return Undo.fromJsonLd(exists);
}

export async function nodeInfoDispatcher(
    ctx: RequestContext<ContextData>,
) {
    return {
        software: {
          name: 'ghost',
          version: { major: 0, minor: 0, patch: 0 },
          homepage: new URL("https://ghost.org/"),
          repository: new URL("https://github.com/TryGhost/Ghost"),
        },
        protocols: ['activitypub'] as Protocol[],
        openRegistrations: false,
        usage: {
          users: {},
          localPosts: 0,
          localComments: 0,
        },
    }
}<|MERGE_RESOLUTION|>--- conflicted
+++ resolved
@@ -11,14 +11,9 @@
     Like,
     Note,
     Person,
-<<<<<<< HEAD
-    Protocol,
-    Recipient,
-    RequestContext,
-=======
+    type Protocol,
     type Recipient,
     type RequestContext,
->>>>>>> 99aeddf4
     Undo,
     Update,
     isActor,
