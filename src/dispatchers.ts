--- conflicted
+++ resolved
@@ -310,15 +310,11 @@
     handle: string,
     cursor: string | null,
 ) {
-<<<<<<< HEAD
-    logging.info('Followers Dispatcher');
+    ctx.data.logger.info('Followers Dispatcher');
 
     const offset = parseInt(cursor ?? '0');
     let nextCursor: string | null = null;
 
-=======
-    ctx.data.logger.info('Followers Dispatcher');
->>>>>>> f1def830
     let items: Recipient[] = [];
 
     const fullResults = (await ctx.data.db.get<any[]>(['followers', 'expanded']) ?? [])
@@ -394,8 +390,7 @@
     handle: string,
     cursor: string | null,
 ) {
-<<<<<<< HEAD
-    logging.info('Following Dispatcher');
+    ctx.data.logger.info('Following Dispatcher');
 
     const offset = parseInt(cursor ?? '0');
     let nextCursor: string | null = null;
@@ -408,13 +403,8 @@
 
     const slicedResults = results.slice(offset, offset + FOLLOWING_PAGE_SIZE);
 
-    logging.info('Following results', { results: slicedResults });
-
-=======
-    ctx.data.logger.info('Following Dispatcher');
-    const results = (await ctx.data.db.get<string[]>(['following'])) || [];
-    ctx.data.logger.info('Following results', { results });
->>>>>>> f1def830
+    ctx.data.logger.info('Following results', { results: slicedResults });
+
     let items: Actor[] = [];
 
     for (const result of slicedResults) {
@@ -457,8 +447,7 @@
     handle: string,
     cursor: string | null,
 ) {
-<<<<<<< HEAD
-    logging.info('Outbox Dispatcher');
+    ctx.data.logger.info('Outbox Dispatcher');
 
     const offset = parseInt(cursor ?? '0');
     let nextCursor: string | null = null;
@@ -473,12 +462,7 @@
 
     const slicedResults = results.slice(offset, offset + OUTBOX_PAGE_SIZE);
 
-    logging.info('Outbox results', { results: slicedResults });
-=======
-    ctx.data.logger.info('Outbox Dispatcher');
-    const results = filterOutboxActivityUris((await ctx.data.db.get<string[]>(['outbox'])) || []);
-    ctx.data.logger.info('Outbox results', { results });
->>>>>>> f1def830
+    ctx.data.logger.info('Outbox results', { results: slicedResults });
 
     let items: Activity[] = [];
 
@@ -535,17 +519,13 @@
         (await db.get<string[]>(['liked'])) || []
     ).reverse();
 
-<<<<<<< HEAD
     nextCursor = results.length > offset + LIKED_PAGE_SIZE
         ? (offset + LIKED_PAGE_SIZE).toString()
         : null;
 
     const slicedResults = results.slice(offset, offset + LIKED_PAGE_SIZE);
 
-    logging.info('Liked results', { results: slicedResults });
-=======
-    ctx.data.logger.info('Liked results', { results });
->>>>>>> f1def830
+    ctx.data.logger.info('Liked results', { results: slicedResults });
 
     let items: Like[] = [];
 
