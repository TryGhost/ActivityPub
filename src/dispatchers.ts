--- conflicted
+++ resolved
@@ -16,15 +16,7 @@
     Undo,
     Update,
     isActor,
-<<<<<<< HEAD
-    Actor,
-    Object as APObject,
-    Recipient,
-    Like,
-    Undo,
     Protocol,
-=======
->>>>>>> 9e74afe2
 } from '@fedify/fedify';
 import { v4 as uuidv4 } from 'uuid';
 import { ContextData, fedify } from './app';
