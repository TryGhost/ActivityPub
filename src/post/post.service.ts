import { Article, Note, lookupObject } from '@fedify/fedify';
import type { AccountService } from '../account/account.service';
import type { FedifyContextFactory } from '../activitypub/fedify-context.factory';
import { Post, type PostAttachment, PostType } from './post.entity';
import type { KnexPostRepository } from './post.repository.knex';

export class PostService {
    constructor(
        private readonly postRepository: KnexPostRepository,
        private readonly accountService: AccountService,
        private readonly fedifyContextFactory: FedifyContextFactory,
    ) {}

    /**
     * Get the attachments for a post
     *
     * @param attachments
     */
    private async getPostAttachments(
        foundObject: Note | Article,
<<<<<<< HEAD
    ): Promise<PostAttachment[] | null> {
=======
    ): Promise<PostAttachment[]> {
>>>>>>> f10e73d3
        const attachments = foundObject.getAttachments();
        const postAttachments: PostAttachment[] = [];

        for await (const attachment of attachments) {
            if (attachment instanceof Object) {
                const attachmentList = Array.isArray(attachment)
                    ? attachment
                    : [attachment].filter((a) => a !== undefined);
                for (const a of attachmentList) {
                    postAttachments.push({
                        type: a.type,
                        mediaType: a.mediaType,
                        name: a.name,
                        url: a.url,
                    });
                }
            }
        }
<<<<<<< HEAD
        if (!postAttachments.length) {
            return null;
        }
=======
>>>>>>> f10e73d3
        return postAttachments;
    }

    async getByApId(id: URL): Promise<Post | null> {
        const post = await this.postRepository.getByApId(id);
        if (post) {
            return post;
        }

        const context = this.fedifyContextFactory.getFedifyContext();

        const documentLoader = await context.getDocumentLoader({
            handle: 'index',
        });
        const foundObject = await lookupObject(id, { documentLoader });

        // If foundObject is null - we could not find anything for this URL
        // Error because could be upstream server issues and we want a retry
        if (foundObject === null) {
            throw new Error(`Could not find Object ${id}`);
        }

        // If we do find an Object, and it's not a Note or Article
        // we return null because we're unable to handle it.
        if (
            !(foundObject instanceof Note) &&
            !(foundObject instanceof Article)
        ) {
            return null;
        }

        const type =
            foundObject instanceof Note ? PostType.Note : PostType.Article;

        // We're also unable to handle objects without an author
        if (!foundObject.attributionId) {
            return null;
        }

        const author = await this.accountService.getByApId(
            foundObject.attributionId,
        );

        if (author === null) {
            return null;
        }

        let inReplyTo = null;
        if (foundObject.replyTargetId) {
            inReplyTo = await this.getByApId(foundObject.replyTargetId);
        }

        const newlyCreatedPost = Post.createFromData(author, {
            type,
            title: foundObject.name?.toString(),
            content: foundObject.content?.toString(),
            imageUrl: foundObject.imageId,
            publishedAt: new Date(foundObject.published?.toString() || ''),
            url: foundObject.url instanceof URL ? foundObject.url : id,
            apId: id,
            inReplyTo,
            attachments: await this.getPostAttachments(foundObject),
        });

        await this.postRepository.save(newlyCreatedPost);

        return newlyCreatedPost;
    }
}<|MERGE_RESOLUTION|>--- conflicted
+++ resolved
@@ -18,11 +18,7 @@
      */
     private async getPostAttachments(
         foundObject: Note | Article,
-<<<<<<< HEAD
-    ): Promise<PostAttachment[] | null> {
-=======
     ): Promise<PostAttachment[]> {
->>>>>>> f10e73d3
         const attachments = foundObject.getAttachments();
         const postAttachments: PostAttachment[] = [];
 
@@ -41,12 +37,6 @@
                 }
             }
         }
-<<<<<<< HEAD
-        if (!postAttachments.length) {
-            return null;
-        }
-=======
->>>>>>> f10e73d3
         return postAttachments;
     }
 
