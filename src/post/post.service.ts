import {
    Article,
    Mention as FedifyMention,
    Note,
    lookupObject,
} from '@fedify/fedify';
<<<<<<< HEAD
import type { Logger } from '@logtape/logtape';
import * as Sentry from '@sentry/node';
=======
>>>>>>> 86ceeb07
import type { Account } from 'account/account.entity';
import type { AccountService } from 'account/account.service';
import type { FedifyContextFactory } from 'activitypub/fedify-context.factory';
import {
    type Result,
    error,
    exhaustiveCheck,
    getError,
    getValue,
    isError,
    ok,
} from 'core/result';
import { parseURL } from 'core/url';
import {
    getLikeCountFromRemote,
    getRepostCountFromRemote,
    lookupActorProfile,
} from 'lookup-helpers';
import type { ModerationService } from 'moderation/moderation.service';
import type { VerificationError } from 'storage/adapters/storage-adapter';
import type { ImageStorageService } from 'storage/image-storage.service';
import { ContentPreparer } from './content';
import {
    type CreatePostError,
    type GhostPost,
    type ImageAttachment,
    type Mention,
    Post,
    type PostAttachment,
    PostType,
} from './post.entity';
import type { KnexPostRepository, Outbox } from './post.repository.knex';

export type GetByApIdError = 'upstream-error' | 'not-a-post' | 'missing-author';

export type InteractionError = 'cannot-interact';

export type GetPostsError =
    | 'invalid-next-parameter'
    | 'error-getting-outbox'
    | 'no-page-found'
    | 'not-an-actor';

export type RepostError =
    | GetByApIdError
    | 'already-reposted'
    | InteractionError;

export type GhostPostError = CreatePostError | 'post-already-exists';

export const INTERACTION_COUNTS_NOT_FOUND = 'interaction-counts-not-found';
export type UpdateInteractionCountsError =
    | 'post-not-found'
    | 'post-is-internal'
    | 'upstream-error'
    | 'not-a-post'
    | typeof INTERACTION_COUNTS_NOT_FOUND;

export class PostService {
    constructor(
        private readonly postRepository: KnexPostRepository,
        private readonly accountService: AccountService,
        private readonly fedifyContextFactory: FedifyContextFactory,
        private readonly imageStorageService: ImageStorageService,
        private readonly moderationService: ModerationService,
        private readonly logger: Logger,
    ) {}

    /**
     * Get the attachments for a post
     *
     * @param attachments
     */
    private async getPostAttachments(
        foundObject: Note | Article,
    ): Promise<PostAttachment[]> {
        const attachments = foundObject.getAttachments();
        const postAttachments: PostAttachment[] = [];

        for await (const attachment of attachments) {
            if (attachment instanceof Object) {
                const attachmentList = Array.isArray(attachment)
                    ? attachment
                    : [attachment].filter((a) => a !== undefined);
                for (const a of attachmentList) {
                    const attachmentJson = await a.toJsonLd();
                    let url: URL | null;
                    let mediaType: string | null;
                    if (Array.isArray(attachmentJson.url)) {
                        if (attachmentJson.url.length === 0) {
                            // no usable URL – skip this attachment
                            continue;
                        }
                        // attachments can have multiple urls, we need to handle this. For now we are using the first one.
                        url = parseURL(attachmentJson.url[0].href);
                        mediaType = attachmentJson.url[0].mediaType;
                    } else {
                        url = parseURL(attachmentJson.url);
                        mediaType = attachmentJson.mediaType;
                    }
                    if (!url) {
                        this.logger.error(
                            `Failed to parse URL for attachment for post ${foundObject.id}`,
                        );
                        continue;
                    }
                    postAttachments.push({
                        type: attachmentJson.type,
                        mediaType,
                        name: attachmentJson.name,
                        url,
                    });
                }
            }
        }
        return postAttachments;
    }

    private async getMentionedAccounts(
        object: Note | Article,
    ): Promise<Mention[]> {
        const mentions: Mention[] = [];
        for await (const tag of object.getTags()) {
            if (tag instanceof FedifyMention) {
                if (!tag.href) {
                    continue;
                }

                if (!tag.name) {
                    continue;
                }

                const accountResult = await this.accountService.ensureByApId(
                    tag.href,
                );
                if (isError(accountResult)) {
                    continue;
                }

                const account = getValue(accountResult);
                mentions.push({
                    name: tag.name.toString(),
                    href: tag.href,
                    account,
                });
            }
        }

        return mentions;
    }

    async getByApId(id: URL): Promise<Result<Post, GetByApIdError>> {
        const post = await this.postRepository.getByApId(id);
        if (post) {
            return ok(post);
        }

        const context = this.fedifyContextFactory.getFedifyContext();
        const documentLoader = await context.getDocumentLoader({
            handle: 'index',
        });

        const foundObject = await lookupObject(id, { documentLoader });

        // If foundObject is null - we could not find anything for this URL
        // Error because could be upstream server issues and we want a retry
        if (foundObject === null) {
            return error('upstream-error');
        }

        // If we do find an Object, and it's not a Note or Article
        // we return null because we're unable to handle it.
        if (
            !(foundObject instanceof Note) &&
            !(foundObject instanceof Article)
        ) {
            return error('not-a-post');
        }

        const type =
            foundObject instanceof Note ? PostType.Note : PostType.Article;

        // We're also unable to handle objects without an author
        if (!foundObject.attributionId) {
            return error('missing-author');
        }

        const author = await this.accountService.getByApId(
            foundObject.attributionId,
        );

        if (author === null) {
            return error('missing-author');
        }

        let inReplyTo = null;
        if (foundObject.replyTargetId) {
            const found = await this.getByApId(foundObject.replyTargetId);
            if (isError(found)) {
                const error = getError(found);
                let errorMessage: string;
                switch (error) {
                    case 'upstream-error':
                        errorMessage = `Failed to fetch parent post for reply ${foundObject.id}, parent id : ${foundObject.replyTargetId}`;
                        break;
                    case 'not-a-post':
                        errorMessage = `Parent post for reply ${foundObject.id}, parent id : ${foundObject.replyTargetId}, is not an instance of Note or Article`;
                        break;
                    case 'missing-author':
                        errorMessage = `Parent post for reply ${foundObject.id}, parent id : ${foundObject.replyTargetId}, has no author`;
                        break;
                    default: {
                        exhaustiveCheck(error);
                    }
                }
                context.data.logger.error(errorMessage);
            } else {
                inReplyTo = getValue(found);
            }
        }

        const mentions = await this.getMentionedAccounts(foundObject);

        const newlyCreatedPost = Post.createFromData(author, {
            type,
            title: foundObject.name?.toString(),
            summary: foundObject.summary?.toString() ?? null,
            content: foundObject.content?.toString(),
            imageUrl: foundObject.imageId,
            publishedAt: new Date(foundObject.published?.toString() || ''),
            url: foundObject.url instanceof URL ? foundObject.url : id,
            apId: id,
            inReplyTo,
            mentions,
            attachments: await this.getPostAttachments(foundObject),
        });

        await this.postRepository.save(newlyCreatedPost);

        return ok(newlyCreatedPost);
    }

    /**
     * Check if a post is liked by an account
     *
     * @param postId ID of the post to check
     * @param accountId ID of the account to check
     * @returns True if the post is liked by the account, false otherwise
     */
    async isLikedByAccount(postId: number, accountId: number) {
        return this.postRepository.isLikedByAccount(postId, accountId);
    }

    /**
     * Check if a post is reposted by an account
     *
     * @param postId ID of the post to check
     * @param accountId ID of the account to check
     * @returns True if the post is reposted by the account, false otherwise
     */
    async isRepostedByAccount(postId: number, accountId: number) {
        return this.postRepository.isRepostedByAccount(postId, accountId);
    }

    private async getMentionsFromContent(content: string): Promise<Mention[]> {
        const ctx = this.fedifyContextFactory.getFedifyContext();
        const mentions = ContentPreparer.parseMentions(content);
        const processedMentions: Mention[] = [];

        for (const mention of mentions) {
            let account: Account | null = null;
            const lookupResult = await lookupActorProfile(ctx, mention);
            if (isError(lookupResult)) {
                ctx.data.logger.info(
                    `Failed to lookup apId for mention: ${mention}, error: ${getError(lookupResult)}`,
                );
                continue;
            }

            const accountResult = await this.accountService.ensureByApId(
                getValue(lookupResult),
            );
            if (isError(accountResult)) {
                ctx.data.logger.info(
                    `Failed to lookup account for mention: ${mention}, error: ${getError(accountResult)}`,
                );
                continue;
            }
            account = getValue(accountResult);

            processedMentions.push({
                name: mention,
                href: account.url,
                account: account,
            });
        }

        return processedMentions;
    }

    async createNote(
        account: Account,
        content: string,
        image?: ImageAttachment,
    ): Promise<Result<Post, VerificationError>> {
        if (image) {
            const result = await this.imageStorageService.verifyFileUrl(
                image.url,
            );
            if (isError(result)) {
                return result;
            }
        }

        const mentions = await this.getMentionsFromContent(content);

        const post = Post.createNote(account, content, image, mentions);

        await this.postRepository.save(post);

        return ok(post);
    }

    async createReply(
        account: Account,
        content: string,
        inReplyToId: URL,
        image?: ImageAttachment,
    ): Promise<
        Result<Post, VerificationError | GetByApIdError | InteractionError>
    > {
        if (image) {
            const result = await this.imageStorageService.verifyFileUrl(
                image.url,
            );
            if (isError(result)) {
                return result;
            }
        }

        const mentions = await this.getMentionsFromContent(content);

        const inReplyToResult = await this.getByApId(inReplyToId);

        if (isError(inReplyToResult)) {
            return inReplyToResult;
        }

        const inReplyTo = getValue(inReplyToResult);

        const canInteract = await this.moderationService.canInteractWithAccount(
            account.id,
            inReplyTo.author.id,
        );

        if (!canInteract) {
            return error('cannot-interact');
        }

        const post = Post.createReply(
            account,
            content,
            inReplyTo,
            image,
            mentions,
        );

        await this.postRepository.save(post);

        return ok(post);
    }

    async likePost(
        account: Account,
        post: Post,
    ): Promise<Result<Post, InteractionError>> {
        const canInteract = await this.moderationService.canInteractWithAccount(
            account.id,
            post.author.id,
        );

        if (!canInteract) {
            return error('cannot-interact');
        }

        post.addLike(account);

        await this.postRepository.save(post);

        return ok(post);
    }

    async repostByApId(
        account: Account,
        postId: URL,
    ): Promise<Result<Post, RepostError>> {
        const postToRepostResult = await this.getByApId(postId);

        if (isError(postToRepostResult)) {
            return postToRepostResult;
        }

        const post = getValue(postToRepostResult);

        const canInteract = await this.moderationService.canInteractWithAccount(
            account.id,
            post.author.id,
        );

        if (!canInteract) {
            return error('cannot-interact');
        }

        // We know this is not `null` because it just came from the DB
        const reposted = await this.isRepostedByAccount(post.id!, account.id);

        if (reposted) {
            return error('already-reposted');
        }

        post.addRepost(account);

        await this.postRepository.save(post);

        return ok(post);
    }

    async handleIncomingGhostPost(
        account: Account,
        ghostPost: GhostPost,
    ): Promise<Result<Post, GhostPostError>> {
        const postResult = await Post.createArticleFromGhostPost(
            account,
            ghostPost,
        );

        if (isError(postResult)) {
            return postResult;
        }

        const post = getValue(postResult);

        const existingPost = await this.postRepository.getByApId(post.apId);

        if (existingPost) {
            return error('post-already-exists');
        }

        await this.postRepository.save(post);

        return ok(post);
    }

    async updateInteractionCounts(
        post: Post,
    ): Promise<Result<Post, UpdateInteractionCountsError>> {
        if (post.isInternal) {
            return error('post-is-internal');
        }

        const context = this.fedifyContextFactory.getFedifyContext();
        const documentLoader = await context.getDocumentLoader({
            identifier: 'index',
        });
        const object = await lookupObject(post.apId, { documentLoader });

        if (object === null) {
            return error('upstream-error');
        }

        if (!(object instanceof Note) && !(object instanceof Article)) {
            return error('not-a-post');
        }

        const likeCount = await getLikeCountFromRemote(object);
        const repostCount = await getRepostCountFromRemote(object);

        if (likeCount === null && repostCount === null) {
            return error(INTERACTION_COUNTS_NOT_FOUND);
        }

        const shouldUpdateLikeCount =
            likeCount !== null && likeCount !== post.likeCount;
        const shouldUpdateRepostCount =
            repostCount !== null && repostCount !== post.repostCount;

        if (!shouldUpdateLikeCount && !shouldUpdateRepostCount) {
            return ok(post);
        }

        if (shouldUpdateLikeCount) {
            post.setLikeCount(likeCount);
        }

        if (shouldUpdateRepostCount) {
            post.setRepostCount(repostCount);
        }

        await this.postRepository.save(post);
        return ok(post);
    }

    async getOutboxForAccount(
        accountId: number,
        cursor: string | null,
        pageSize: number,
    ): Promise<Outbox> {
        return this.postRepository.getOutboxForAccount(
            accountId,
            cursor,
            pageSize,
        );
    }

    async getOutboxItemCount(accountId: number): Promise<number> {
        return this.postRepository.getOutboxItemCount(accountId);
    }
}<|MERGE_RESOLUTION|>--- conflicted
+++ resolved
@@ -4,11 +4,7 @@
     Note,
     lookupObject,
 } from '@fedify/fedify';
-<<<<<<< HEAD
 import type { Logger } from '@logtape/logtape';
-import * as Sentry from '@sentry/node';
-=======
->>>>>>> 86ceeb07
 import type { Account } from 'account/account.entity';
 import type { AccountService } from 'account/account.service';
 import type { FedifyContextFactory } from 'activitypub/fedify-context.factory';
