--- conflicted
+++ resolved
@@ -281,18 +281,11 @@
             like_count: likeCount,
             repost_count: repostCount,
             reply_count: 0,
-<<<<<<< HEAD
-            reading_time_minutes: post.readingTime,
-=======
->>>>>>> f10e73d3
             attachments:
                 post.attachments && post.attachments.length > 0
                     ? JSON.stringify(post.attachments)
                     : null,
-<<<<<<< HEAD
-=======
             reading_time_minutes: post.readingTimeMinutes,
->>>>>>> f10e73d3
             ap_id: post.apId.href,
         });
 
