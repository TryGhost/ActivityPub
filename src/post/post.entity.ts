--- conflicted
+++ resolved
@@ -98,13 +98,8 @@
         public readonly replyCount = 0,
         public readonly inReplyTo: number | null = null,
         public readonly threadRoot: number | null = null,
-<<<<<<< HEAD
-        private readonly readingTimeMinutes: number | null = null,
-        attachments: PostAttachment[] | null = null,
-=======
         private readonly _readingTimeMinutes: number | null = null,
         public readonly attachments: PostAttachment[] = [],
->>>>>>> f10e73d3
         apId: URL | null = null,
     ) {
         super(id);
