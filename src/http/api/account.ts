import type { Federation } from '@fedify/fedify';
import type { Account } from 'account/account.entity';
import type { KnexAccountRepository } from 'account/account.repository.knex';
import type { AccountService } from 'account/account.service';
import type { FedifyContextFactory } from 'activitypub/fedify-context.factory';
import type { AppContext, ContextData } from 'app';
import { exhaustiveCheck, getError, getValue, isError } from 'core/result';
import { isHandle } from 'helpers/activitypub/actor';
import { lookupAPIdByHandle } from 'lookup-helpers';
import type { GetProfileDataResult, PostService } from 'post/post.service';
<<<<<<< HEAD
=======
import { z } from 'zod';
import {
    getAccountDTOByHandle,
    getAccountDTOFromAccount,
} from './helpers/account';
>>>>>>> 4e52812d
import type { AccountDTO } from './types';
import type {
    AccountFollows,
    AccountFollowsView,
} from './views/account.follows.view';
import type { AccountView } from './views/account.view';

/**
 * Default number of posts to return in a profile
 */
const DEFAULT_POSTS_LIMIT = 20;

/**
 * Maximum number of posts that can be returned in a profile
 */
const MAX_POSTS_LIMIT = 100;

/**
 * Keyword to indicate a request is for the current user
 */
const CURRENT_USER_KEYWORD = 'me';

/**
 * Create a handler to handle a request for an account
 */
export function createGetAccountHandler(
    accountView: AccountView,
    accountRepository: KnexAccountRepository,
) {
    /**
     * Handle a request for an account
     *
     * @param ctx App context
     */
    return async function handleGetAccount(ctx: AppContext) {
        const handle = ctx.req.param('handle');

        if (handle !== CURRENT_USER_KEYWORD && !isHandle(handle)) {
            return new Response(null, { status: 404 });
        }

        const siteDefaultAccount = await accountRepository.getBySite(
            ctx.get('site'),
        );

        let accountDto: AccountDTO | null = null;

        const viewContext = {
            requestUserAccount: siteDefaultAccount,
        };

        if (handle === CURRENT_USER_KEYWORD) {
            accountDto = await accountView.viewById(
                siteDefaultAccount.id!,
                viewContext,
            );
        } else {
            accountDto = await accountView.viewByHandle(handle, viewContext);
        }

        if (accountDto === null) {
            return new Response(null, { status: 404 });
        }

        return new Response(JSON.stringify(accountDto), {
            headers: {
                'Content-Type': 'application/json',
            },
            status: 200,
        });
    };
}

/**
 * Create a handler to handle a request for a list of account follows
 *
 * @param accountService Account service instance
 */
export function createGetAccountFollowsHandler(
    accountRepository: KnexAccountRepository,
    accountFollowsView: AccountFollowsView,
    fedifyContextFactory: FedifyContextFactory,
) {
    /**
     * Handle a request for a list of account follows
     *
     * @param ctx App context
     */
    return async function handleGetAccountFollows(ctx: AppContext) {
        const site = ctx.get('site');

        const handle = ctx.req.param('handle') || '';
        if (handle === '') {
            return new Response(null, { status: 400 });
        }

        const type = ctx.req.param('type');
        if (!['following', 'followers'].includes(type)) {
            return new Response(null, { status: 400 });
        }

        const siteDefaultAccount = await accountRepository.getBySite(site);

        const queryNext = ctx.req.query('next');
        const next = queryNext ? decodeURIComponent(queryNext) : null;

        let accountFollows: AccountFollows;

        if (handle === 'me') {
            accountFollows = await accountFollowsView.getFollowsByAccount(
                siteDefaultAccount,
                type,
                Number.parseInt(next || '0'),
                siteDefaultAccount,
            );
        } else {
            const ctx = fedifyContextFactory.getFedifyContext();
            const apId = await lookupAPIdByHandle(ctx, handle);

            if (!apId) {
                return new Response(null, { status: 400 });
            }

            const account = await accountRepository.getByApId(new URL(apId));
            if (!account) {
                return new Response(null, { status: 400 });
            }

            accountFollows = await accountFollowsView.getFollowsByHandle(
                handle,
                account,
                type,
                next,
                siteDefaultAccount,
            );
        }

        // Return response
        return new Response(
            JSON.stringify({
                accounts: accountFollows.accounts,
                total: accountFollows.total,
                next: accountFollows.next,
            }),
            {
                headers: {
                    'Content-Type': 'application/json',
                },
                status: 200,
            },
        );
    };
}

/**
 * Validates and extracts pagination parameters from the request
 *
 * @param ctx App context
 * @returns Object containing cursor and limit, or null if invalid
 */
function validateRequestParams(ctx: AppContext) {
    const queryCursor = ctx.req.query('next');
    const cursor = queryCursor ? decodeURIComponent(queryCursor) : null;

    const queryLimit = ctx.req.query('limit');
    const limit = queryLimit ? Number(queryLimit) : DEFAULT_POSTS_LIMIT;

    if (limit > MAX_POSTS_LIMIT) {
        return null;
    }

    return { cursor, limit };
}

/**
 * Create a handler to handle a request for a list of posts by an account
 *
 * @param accountService Account service instance
 * @param profileService Profile service instance
 */
export function createGetAccountPostsHandler(
    postService: PostService,
    accountRepository: KnexAccountRepository,
    fedify: Federation<ContextData>,
) {
    /**
     * Handle a request for a list of posts by an account
     *
     * @param ctx App context
     */
    return async function handleGetPosts(ctx: AppContext) {
        const params = validateRequestParams(ctx);
        if (!params) {
            return new Response(null, { status: 400 });
        }

        const logger = ctx.get('logger');
        let account: Account | null = null;
        const db = ctx.get('db');

        const apCtx = fedify.createContext(ctx.req.raw as Request, {
            db,
            globaldb: ctx.get('globaldb'),
            logger,
        });

        const handle = ctx.req.param('handle');
        if (!handle) {
            return new Response(null, { status: 400 });
        }

        const defaultAccount = await accountRepository.getBySite(
            ctx.get('site'),
        );

        if (!defaultAccount || !defaultAccount.id) {
            return new Response(null, { status: 400 });
        }

        // We are using the keyword 'me', if we want to get the posts of the current user
        if (handle === 'me') {
            account = defaultAccount;
        } else {
            if (!isHandle(handle)) {
                return new Response(null, { status: 400 });
            }

            const apId = await lookupAPIdByHandle(apCtx, handle);
            if (apId) {
                account = await accountRepository.getByApId(new URL(apId));
            }
        }

        const result: GetProfileDataResult = {
            results: [],
            nextCursor: null,
        };

        try {
            //If we found the account in our db and it's an internal account, do an internal lookup
            if (account?.isInternal && account.id) {
                const postResult = await postService.getPostsByAccount(
                    account.id,
                    defaultAccount.id,
                    params.limit,
                    params.cursor,
                );

                result.results = postResult.results;
                result.nextCursor = postResult.nextCursor;
            } else {
                //Otherwise, do a remote lookup to fetch the posts
                const postResult = await postService.getPostsByRemoteLookUp(
                    defaultAccount.id,
                    defaultAccount.apId,
                    handle,
                    params.cursor || '',
                );
                if (postResult instanceof Error) {
                    throw postResult;
                }
                if (isError(postResult)) {
                    const error = getError(postResult);
                    switch (error) {
                        case 'invalid-next-parameter':
                            logger.error('Invalid next parameter');
                            return new Response(null, { status: 400 });
                        case 'not-an-actor':
                            logger.error(`Actor not found for ${handle}`);
                            return new Response(null, { status: 404 });
                        case 'error-getting-outbox':
                            logger.error(`Error getting outbox for ${handle}`);
                            return new Response(
                                JSON.stringify({
                                    posts: [],
                                    next: null,
                                }),
                                { status: 200 },
                            );
                        case 'no-page-found':
                            logger.error(
                                `No page found in outbox for ${handle}`,
                            );
                            return new Response(
                                JSON.stringify({
                                    posts: [],
                                    next: null,
                                }),
                                { status: 200 },
                            );
                        default:
                            return exhaustiveCheck(error);
                    }
                }
                const posts = getValue(postResult);
                result.results = posts.results;
                result.nextCursor = posts.nextCursor;
            }
        } catch (error) {
            logger.error(`Error getting posts for ${handle}: {error}`, {
                error,
            });

            return new Response(null, { status: 500 });
        }

        return new Response(
            JSON.stringify({
                posts: result.results,
                next: result.nextCursor,
            }),
            { status: 200 },
        );
    };
}

/**
 * Create a handler to handle a request for a list of posts liked by an account
 *
 * @param accountService Account service instance
 * @param profileService Profile service instance
 */
export function createGetAccountLikedPostsHandler(
    accountService: AccountService,
    postService: PostService,
) {
    /**
     * Handle a request for a list of posts liked by an account
     *
     * @param ctx App context
     */
    return async function handleGetLikedPosts(ctx: AppContext) {
        const params = validateRequestParams(ctx);
        if (!params) {
            return new Response(null, { status: 400 });
        }

        const account = await accountService.getDefaultAccountForSite(
            ctx.get('site'),
        );

        if (!account) {
            return new Response(null, { status: 404 });
        }

        const { results, nextCursor } =
            await postService.getPostsLikedByAccount(
                account.id,
                params.limit,
                params.cursor,
            );

        return new Response(
            JSON.stringify({
                posts: results,
                next: nextCursor,
            }),
            { status: 200 },
        );
    };
}

/**
 * Create a handler to handle a request for an account update
 */
export function createUpdateAccountHandler(accountService: AccountService) {
    return async function handleUpdateAccount(ctx: AppContext) {
        const schema = z.object({
            name: z.string(),
            bio: z.string(),
            username: z.string(),
            avatarUrl: z.string(),
            bannerImageUrl: z.string(),
        });

        const account = await accountService.getAccountForSite(ctx.get('site'));

        if (!account) {
            return new Response(null, { status: 404 });
        }

        let data: z.infer<typeof schema>;

        try {
            data = schema.parse((await ctx.req.json()) as unknown);
        } catch (err) {
            console.error(err);
            return new Response(JSON.stringify({}), { status: 400 });
        }

        await accountService.updateAccountProfile(account, {
            name: data.name,
            bio: data.bio,
            username: data.username,
            avatarUrl: data.avatarUrl,
            bannerImageUrl: data.bannerImageUrl,
        });

        return new Response(JSON.stringify({}), { status: 200 });
    };
}<|MERGE_RESOLUTION|>--- conflicted
+++ resolved
@@ -8,14 +8,7 @@
 import { isHandle } from 'helpers/activitypub/actor';
 import { lookupAPIdByHandle } from 'lookup-helpers';
 import type { GetProfileDataResult, PostService } from 'post/post.service';
-<<<<<<< HEAD
-=======
 import { z } from 'zod';
-import {
-    getAccountDTOByHandle,
-    getAccountDTOFromAccount,
-} from './helpers/account';
->>>>>>> 4e52812d
 import type { AccountDTO } from './types';
 import type {
     AccountFollows,
