import type { Federation } from '@fedify/fedify';
import type { Account, PersistedAccount } from 'account/account.entity';
import type { KnexAccountRepository } from 'account/account.repository.knex';
import type { AccountService } from 'account/account.service';
import type { FedifyContextFactory } from 'activitypub/fedify-context.factory';
import type { AppContext, ContextData } from 'app';
import { exhaustiveCheck, getError, getValue, isError } from 'core/result';
import { isHandle } from 'helpers/activitypub/actor';
import { lookupAPIdByHandle } from 'lookup-helpers';
import { z } from 'zod';
import type { AccountDTO } from './types';
import type {
    AccountFollows,
    AccountFollowsView,
} from './views/account.follows.view';
<<<<<<< HEAD
import type { AccountView } from './views/account.view';

=======
import type {
    AccountPosts,
    AccountPostsView,
} from './views/account.posts.view';
>>>>>>> 159be051
/**
 * Default number of posts to return in a profile
 */
const DEFAULT_POSTS_LIMIT = 20;

/**
 * Maximum number of posts that can be returned in a profile
 */
const MAX_POSTS_LIMIT = 100;

/**
 * Keyword to indicate a request is for the current user
 */
const CURRENT_USER_KEYWORD = 'me';

/**
 * Create a handler to handle a request for an account
 */
export function createGetAccountHandler(
    accountView: AccountView,
    accountRepository: KnexAccountRepository,
) {
    /**
     * Handle a request for an account
     *
     * @param ctx App context
     */
    return async function handleGetAccount(ctx: AppContext) {
        const handle = ctx.req.param('handle');

        if (handle !== CURRENT_USER_KEYWORD && !isHandle(handle)) {
            return new Response(null, { status: 404 });
        }

        const siteDefaultAccount = await accountRepository.getBySite(
            ctx.get('site'),
        );

        let accountDto: AccountDTO | null = null;

        const viewContext = {
            requestUserAccount: siteDefaultAccount,
        };

        if (handle === CURRENT_USER_KEYWORD) {
            accountDto = await accountView.viewById(
                siteDefaultAccount.id!,
                viewContext,
            );
        } else {
            accountDto = await accountView.viewByHandle(handle, viewContext);
        }

        if (accountDto === null) {
            return new Response(null, { status: 404 });
        }

        return new Response(JSON.stringify(accountDto), {
            headers: {
                'Content-Type': 'application/json',
            },
            status: 200,
        });
    };
}

/**
 * Create a handler to handle a request for a list of account follows
 *
 * @param accountService Account service instance
 */
export function createGetAccountFollowsHandler(
    accountRepository: KnexAccountRepository,
    accountFollowsView: AccountFollowsView,
    fedifyContextFactory: FedifyContextFactory,
) {
    /**
     * Handle a request for a list of account follows
     *
     * @param ctx App context
     */
    return async function handleGetAccountFollows(ctx: AppContext) {
        const site = ctx.get('site');

        const handle = ctx.req.param('handle') || '';
        if (handle === '') {
            return new Response(null, { status: 400 });
        }

        const type = ctx.req.param('type');
        if (!['following', 'followers'].includes(type)) {
            return new Response(null, { status: 400 });
        }

        const siteDefaultAccount = await accountRepository.getBySite(site);

        const queryNext = ctx.req.query('next');
        const next = queryNext ? decodeURIComponent(queryNext) : null;

        let accountFollows: AccountFollows;

        if (handle === 'me') {
            accountFollows = await accountFollowsView.getFollowsByAccount(
                siteDefaultAccount,
                type,
                Number.parseInt(next || '0'),
                siteDefaultAccount,
            );
        } else {
            const ctx = fedifyContextFactory.getFedifyContext();
            const apId = await lookupAPIdByHandle(ctx, handle);

            if (!apId) {
                return new Response(null, { status: 400 });
            }

            const account = await accountRepository.getByApId(new URL(apId));
            if (!account) {
                return new Response(null, { status: 400 });
            }

            accountFollows = await accountFollowsView.getFollowsByHandle(
                handle,
                account,
                type,
                next,
                siteDefaultAccount,
            );
        }

        // Return response
        return new Response(
            JSON.stringify({
                accounts: accountFollows.accounts,
                total: accountFollows.total,
                next: accountFollows.next,
            }),
            {
                headers: {
                    'Content-Type': 'application/json',
                },
                status: 200,
            },
        );
    };
}

/**
 * Validates and extracts pagination parameters from the request
 *
 * @param ctx App context
 * @returns Object containing cursor and limit, or null if invalid
 */
function validateRequestParams(ctx: AppContext) {
    const queryCursor = ctx.req.query('next');
    const cursor = queryCursor ? decodeURIComponent(queryCursor) : null;

    const queryLimit = ctx.req.query('limit');
    const limit = queryLimit ? Number(queryLimit) : DEFAULT_POSTS_LIMIT;

    if (limit > MAX_POSTS_LIMIT) {
        return null;
    }

    return { cursor, limit };
}

/**
 * Create a handler to handle a request for a list of posts by an account
 *
 * @param accountService Account service instance
 * @param profileService Profile service instance
 */
export function createGetAccountPostsHandler(
    accountRepository: KnexAccountRepository,
    accountPostsView: AccountPostsView,
    fedifyContextFactory: FedifyContextFactory,
) {
    /**
     * Handle a request for a list of posts by an account
     *
     * @param ctx App context
     */
    return async function handleGetPosts(ctx: AppContext) {
        const params = validateRequestParams(ctx);
        if (!params) {
            return new Response(null, { status: 400 });
        }

        const logger = ctx.get('logger');
        const site = ctx.get('site');

        const handle = ctx.req.param('handle');
        if (!handle) {
            return new Response(null, { status: 400 });
        }

        const currentContextAccount = (await accountRepository.getBySite(
            site,
        )) as PersistedAccount;

        let accountPosts: AccountPosts;

        // We are using the keyword 'me', if we want to get the posts of the current user
        if (handle === 'me') {
            accountPosts = await accountPostsView.getPostsByAccount(
                currentContextAccount.id,
                currentContextAccount.id,
                params.limit,
                params.cursor,
            );
        } else {
            const ctx = fedifyContextFactory.getFedifyContext();
            const apId = await lookupAPIdByHandle(ctx, handle);

            if (!apId) {
                return new Response(`AP ID not found for handle: ${handle}`, {
                    status: 400,
                });
            }

            const account = (await accountRepository.getByApId(
                new URL(apId),
            )) as PersistedAccount;

            const result = await accountPostsView.getPostsByApId(
                new URL(apId),
                account,
                currentContextAccount,
                params.limit,
                params.cursor,
            );
            if (isError(result)) {
                const error = getError(result);
                switch (error) {
                    case 'invalid-next-parameter':
                        logger.error('Invalid next parameter');
                        return new Response(null, { status: 400 });
                    case 'not-an-actor':
                        logger.error(`Actor not found for ${handle}`);
                        return new Response(null, { status: 404 });
                    case 'error-getting-outbox':
                        logger.error(`Error getting outbox for ${handle}`);
                        return new Response(
                            JSON.stringify({
                                posts: [],
                                next: null,
                            }),
                            { status: 200 },
                        );
                    case 'no-page-found':
                        logger.error(`No page found in outbox for ${handle}`);
                        return new Response(
                            JSON.stringify({
                                posts: [],
                                next: null,
                            }),
                            { status: 200 },
                        );
                    default:
                        return exhaustiveCheck(error);
                }
            }
            accountPosts = getValue(result);
        }

        return new Response(
            JSON.stringify({
                posts: accountPosts.results,
                next: accountPosts.nextCursor,
            }),
            { status: 200 },
        );
    };
}

/**
 * Create a handler to handle a request for a list of posts liked by an account
 *
 * @param accountService Account service instance
 * @param profileService Profile service instance
 */
export function createGetAccountLikedPostsHandler(
    accountService: AccountService,
    accountPostsView: AccountPostsView,
) {
    /**
     * Handle a request for a list of posts liked by an account
     *
     * @param ctx App context
     */
    return async function handleGetLikedPosts(ctx: AppContext) {
        const params = validateRequestParams(ctx);
        if (!params) {
            return new Response(null, { status: 400 });
        }

        const account = await accountService.getDefaultAccountForSite(
            ctx.get('site'),
        );

        if (!account) {
            return new Response(null, { status: 404 });
        }

        const { results, nextCursor } =
            await accountPostsView.getPostsLikedByAccount(
                account.id,
                params.limit,
                params.cursor,
            );

        return new Response(
            JSON.stringify({
                posts: results,
                next: nextCursor,
            }),
            { status: 200 },
        );
    };
}

/**
 * Create a handler to handle a request for an account update
 */
export function createUpdateAccountHandler(accountService: AccountService) {
    return async function handleUpdateAccount(ctx: AppContext) {
        const schema = z.object({
            name: z.string(),
            bio: z.string(),
            username: z.string(),
            avatarUrl: z.string(),
            bannerImageUrl: z.string(),
        });

        const account = await accountService.getAccountForSite(ctx.get('site'));

        if (!account) {
            return new Response(null, { status: 404 });
        }

        let data: z.infer<typeof schema>;

        try {
            data = schema.parse((await ctx.req.json()) as unknown);
        } catch (err) {
            console.error(err);
            return new Response(JSON.stringify({}), { status: 400 });
        }

        await accountService.updateAccountProfile(account, {
            name: data.name,
            bio: data.bio,
            username: data.username,
            avatarUrl: data.avatarUrl,
            bannerImageUrl: data.bannerImageUrl,
        });

        return new Response(JSON.stringify({}), { status: 200 });
    };
}<|MERGE_RESOLUTION|>--- conflicted
+++ resolved
@@ -1,9 +1,8 @@
-import type { Federation } from '@fedify/fedify';
-import type { Account, PersistedAccount } from 'account/account.entity';
+import type { PersistedAccount } from 'account/account.entity';
 import type { KnexAccountRepository } from 'account/account.repository.knex';
 import type { AccountService } from 'account/account.service';
 import type { FedifyContextFactory } from 'activitypub/fedify-context.factory';
-import type { AppContext, ContextData } from 'app';
+import type { AppContext } from 'app';
 import { exhaustiveCheck, getError, getValue, isError } from 'core/result';
 import { isHandle } from 'helpers/activitypub/actor';
 import { lookupAPIdByHandle } from 'lookup-helpers';
@@ -13,15 +12,12 @@
     AccountFollows,
     AccountFollowsView,
 } from './views/account.follows.view';
-<<<<<<< HEAD
-import type { AccountView } from './views/account.view';
-
-=======
 import type {
     AccountPosts,
     AccountPostsView,
 } from './views/account.posts.view';
->>>>>>> 159be051
+import type { AccountView } from './views/account.view';
+
 /**
  * Default number of posts to return in a profile
  */
