--- conflicted
+++ resolved
@@ -126,12 +126,8 @@
             actor,
             object: article,
             id: apCtx.getObjectUri(Create, { id: uuidv4() }),
-<<<<<<< HEAD
-            to: apCtx.getFollowersUri(ACTOR_DEFAULT_HANDLE),
-=======
             to: PUBLIC_COLLECTION,
             cc: apCtx.getFollowersUri('index'),
->>>>>>> 4cffa0c8
         });
         try {
             await article.toJsonLd();
@@ -145,13 +141,9 @@
                 .get('globaldb')
                 .set([article.id!.href], await article.toJsonLd());
             await addToList(ctx.get('db'), ['outbox'], create.id!.href);
-<<<<<<< HEAD
-            await apCtx.sendActivity({ handle: ACTOR_DEFAULT_HANDLE }, 'followers', create);
-=======
-            await apCtx.sendActivity({ handle: 'index' }, 'followers', create, {
+            await apCtx.sendActivity({ handle: ACTOR_DEFAULT_HANDLE }, 'followers', create, {
                 preferSharedInbox: true
             });
->>>>>>> 4cffa0c8
         } catch (err) {
             console.log(err);
         }
