--- conflicted
+++ resolved
@@ -21,11 +21,7 @@
     buildActivity,
     prepareNoteContent,
 } from './helpers/activitypub/activity';
-<<<<<<< HEAD
-import { getSiteSettings } from './helpers/ghost';
 import { escapeHtml } from './helpers/html';
-=======
->>>>>>> 4c62b504
 import { toURL } from './helpers/uri';
 import { getUserData } from './helpers/user';
 import { addToList, removeFromList } from './kv-helpers';
