import type { EventEmitter } from 'node:events';
import { AccountFollowedEvent } from 'account/account-followed.event';
import type { NotificationService } from 'notification/notification.service';
<<<<<<< HEAD
import { PostCreatedEvent } from 'post/post-created.event';
=======
import { PostLikedEvent } from 'post/post-liked.event';
import { PostRepostedEvent } from 'post/post-reposted.event';
>>>>>>> 60a0f880

export class NotificationEventService {
    constructor(
        private readonly events: EventEmitter,
        private readonly notificationService: NotificationService,
    ) {}

    init() {
        this.events.on(
            AccountFollowedEvent.getName(),
            this.handleAccountFollowedEvent.bind(this),
        );
        this.events.on(
<<<<<<< HEAD
            PostCreatedEvent.getName(),
            this.handlePostCreatedEvent.bind(this),
=======
            PostLikedEvent.getName(),
            this.handlePostLikedEvent.bind(this),
        );
        this.events.on(
            PostRepostedEvent.getName(),
            this.handlePostRepostedEvent.bind(this),
>>>>>>> 60a0f880
        );
    }

    private async handleAccountFollowedEvent(event: AccountFollowedEvent) {
        await this.notificationService.createFollowNotification(
            event.getAccount(),
            event.getFollower(),
        );
    }

<<<<<<< HEAD
    private async handlePostCreatedEvent(event: PostCreatedEvent) {
        await this.notificationService.createReplyNotification(event.getPost());
=======
    private async handlePostLikedEvent(event: PostLikedEvent) {
        await this.notificationService.createLikeNotification(
            event.getPost(),
            event.getAccountId(),
        );
    }

    private async handlePostRepostedEvent(event: PostRepostedEvent) {
        await this.notificationService.createRepostNotification(
            event.getPost(),
            event.getAccountId(),
        );
>>>>>>> 60a0f880
    }
}<|MERGE_RESOLUTION|>--- conflicted
+++ resolved
@@ -1,12 +1,9 @@
 import type { EventEmitter } from 'node:events';
 import { AccountFollowedEvent } from 'account/account-followed.event';
 import type { NotificationService } from 'notification/notification.service';
-<<<<<<< HEAD
 import { PostCreatedEvent } from 'post/post-created.event';
-=======
 import { PostLikedEvent } from 'post/post-liked.event';
 import { PostRepostedEvent } from 'post/post-reposted.event';
->>>>>>> 60a0f880
 
 export class NotificationEventService {
     constructor(
@@ -20,17 +17,16 @@
             this.handleAccountFollowedEvent.bind(this),
         );
         this.events.on(
-<<<<<<< HEAD
-            PostCreatedEvent.getName(),
-            this.handlePostCreatedEvent.bind(this),
-=======
             PostLikedEvent.getName(),
             this.handlePostLikedEvent.bind(this),
         );
         this.events.on(
             PostRepostedEvent.getName(),
             this.handlePostRepostedEvent.bind(this),
->>>>>>> 60a0f880
+        );
+        this.events.on(
+            PostCreatedEvent.getName(),
+            this.handlePostCreatedEvent.bind(this),
         );
     }
 
@@ -41,10 +37,6 @@
         );
     }
 
-<<<<<<< HEAD
-    private async handlePostCreatedEvent(event: PostCreatedEvent) {
-        await this.notificationService.createReplyNotification(event.getPost());
-=======
     private async handlePostLikedEvent(event: PostLikedEvent) {
         await this.notificationService.createLikeNotification(
             event.getPost(),
@@ -57,6 +49,9 @@
             event.getPost(),
             event.getAccountId(),
         );
->>>>>>> 60a0f880
+    }
+
+    private async handlePostCreatedEvent(event: PostCreatedEvent) {
+        await this.notificationService.createReplyNotification(event.getPost());
     }
 }