import { beforeEach, describe, expect, it, vi } from 'vitest';

import { EventEmitter } from 'node:events';

import { AccountFollowedEvent } from 'account/account-followed.event';
import type { Account } from 'account/types';
<<<<<<< HEAD
import { PostRepostedEvent } from 'post/post-reposted.event';
=======
import { PostLikedEvent } from 'post/post-liked.event';
>>>>>>> 24d9144f
import type { Post } from 'post/post.entity';
import { NotificationEventService } from './notification-event.service';
import type { NotificationService } from './notification.service';

describe('NotificationEventService', () => {
    let events: EventEmitter;
    let notificationService: NotificationService;
    let notificationEventService: NotificationEventService;

    beforeEach(() => {
        events = new EventEmitter();
        notificationService = {
            createFollowNotification: vi.fn(),
<<<<<<< HEAD
            createRepostNotification: vi.fn(),
=======
            createLikeNotification: vi.fn(),
>>>>>>> 24d9144f
        } as unknown as NotificationService;

        notificationEventService = new NotificationEventService(
            events,
            notificationService,
        );
        notificationEventService.init();
    });

    describe('handling an account follow', () => {
        it('should create a follow notification', () => {
            const account = { id: 123 };
            const followerAccount = { id: 456 };

            events.emit(
                AccountFollowedEvent.getName(),
                new AccountFollowedEvent(
                    account as Account,
                    followerAccount as Account,
                ),
            );

            expect(
                notificationService.createFollowNotification,
            ).toHaveBeenCalledWith(account, followerAccount);
        });
    });

<<<<<<< HEAD
    describe('handling a post repost', () => {
        it('should create a repost notification', () => {
=======
    describe('handling a post like', () => {
        it('should create a like notification', () => {
>>>>>>> 24d9144f
            const post = {
                id: 123,
                author: {
                    id: 456,
                },
            } as Post;
            const accountId = 789;

            events.emit(
<<<<<<< HEAD
                PostRepostedEvent.getName(),
                new PostRepostedEvent(post as Post, accountId),
            );

            expect(
                notificationService.createRepostNotification,
=======
                PostLikedEvent.getName(),
                new PostLikedEvent(post as Post, accountId),
            );

            expect(
                notificationService.createLikeNotification,
>>>>>>> 24d9144f
            ).toHaveBeenCalledWith(post, accountId);
        });
    });
});<|MERGE_RESOLUTION|>--- conflicted
+++ resolved
@@ -4,11 +4,8 @@
 
 import { AccountFollowedEvent } from 'account/account-followed.event';
 import type { Account } from 'account/types';
-<<<<<<< HEAD
+import { PostLikedEvent } from 'post/post-liked.event';
 import { PostRepostedEvent } from 'post/post-reposted.event';
-=======
-import { PostLikedEvent } from 'post/post-liked.event';
->>>>>>> 24d9144f
 import type { Post } from 'post/post.entity';
 import { NotificationEventService } from './notification-event.service';
 import type { NotificationService } from './notification.service';
@@ -22,11 +19,8 @@
         events = new EventEmitter();
         notificationService = {
             createFollowNotification: vi.fn(),
-<<<<<<< HEAD
+            createLikeNotification: vi.fn(),
             createRepostNotification: vi.fn(),
-=======
-            createLikeNotification: vi.fn(),
->>>>>>> 24d9144f
         } as unknown as NotificationService;
 
         notificationEventService = new NotificationEventService(
@@ -55,13 +49,8 @@
         });
     });
 
-<<<<<<< HEAD
-    describe('handling a post repost', () => {
-        it('should create a repost notification', () => {
-=======
     describe('handling a post like', () => {
         it('should create a like notification', () => {
->>>>>>> 24d9144f
             const post = {
                 id: 123,
                 author: {
@@ -71,21 +60,33 @@
             const accountId = 789;
 
             events.emit(
-<<<<<<< HEAD
+                PostLikedEvent.getName(),
+                new PostLikedEvent(post as Post, accountId),
+            );
+
+            expect(
+                notificationService.createLikeNotification,
+            ).toHaveBeenCalledWith(post, accountId);
+        });
+    });
+
+    describe('handling a post repost', () => {
+        it('should create a repost notification', () => {
+            const post = {
+                id: 123,
+                author: {
+                    id: 456,
+                },
+            } as Post;
+            const accountId = 789;
+
+            events.emit(
                 PostRepostedEvent.getName(),
                 new PostRepostedEvent(post as Post, accountId),
             );
 
             expect(
                 notificationService.createRepostNotification,
-=======
-                PostLikedEvent.getName(),
-                new PostLikedEvent(post as Post, accountId),
-            );
-
-            expect(
-                notificationService.createLikeNotification,
->>>>>>> 24d9144f
             ).toHaveBeenCalledWith(post, accountId);
         });
     });
