--- conflicted
+++ resolved
@@ -4,12 +4,9 @@
 
 import { AccountFollowedEvent } from 'account/account-followed.event';
 import type { Account } from 'account/types';
-<<<<<<< HEAD
 import { PostCreatedEvent } from 'post/post-created.event';
-=======
 import { PostLikedEvent } from 'post/post-liked.event';
 import { PostRepostedEvent } from 'post/post-reposted.event';
->>>>>>> 60a0f880
 import type { Post } from 'post/post.entity';
 import { NotificationEventService } from './notification-event.service';
 import type { NotificationService } from './notification.service';
@@ -23,12 +20,9 @@
         events = new EventEmitter();
         notificationService = {
             createFollowNotification: vi.fn(),
-<<<<<<< HEAD
-            createReplyNotification: vi.fn(),
-=======
             createLikeNotification: vi.fn(),
             createRepostNotification: vi.fn(),
->>>>>>> 60a0f880
+            createReplyNotification: vi.fn(),
         } as unknown as NotificationService;
 
         notificationEventService = new NotificationEventService(
@@ -57,31 +51,13 @@
         });
     });
 
-<<<<<<< HEAD
-    describe('handling a post reply', () => {
-        it('should create a reply notification', () => {
-=======
     describe('handling a post like', () => {
         it('should create a like notification', () => {
->>>>>>> 60a0f880
             const post = {
                 id: 123,
                 author: {
                     id: 456,
                 },
-<<<<<<< HEAD
-                inReplyTo: 789,
-            } as Post;
-
-            events.emit(
-                PostCreatedEvent.getName(),
-                new PostCreatedEvent(post as Post),
-            );
-
-            expect(
-                notificationService.createReplyNotification,
-            ).toHaveBeenCalledWith(post);
-=======
             } as Post;
             const accountId = 789;
 
@@ -114,7 +90,27 @@
             expect(
                 notificationService.createRepostNotification,
             ).toHaveBeenCalledWith(post, accountId);
->>>>>>> 60a0f880
+        });
+    });
+
+    describe('handling a post reply', () => {
+        it('should create a reply notification', () => {
+            const post = {
+                id: 123,
+                author: {
+                    id: 456,
+                },
+                inReplyTo: 789,
+            } as Post;
+
+            events.emit(
+                PostCreatedEvent.getName(),
+                new PostCreatedEvent(post as Post),
+            );
+
+            expect(
+                notificationService.createReplyNotification,
+            ).toHaveBeenCalledWith(post);
         });
     });
 });