--- conflicted
+++ resolved
@@ -166,21 +166,12 @@
     }
 
     /**
-<<<<<<< HEAD
-     * Create a notification for a repost event
-     *
-     * @param post The post that is being reposted
-     * @param accountId The ID of the account that is reposting the post
-     */
-    async createRepostNotification(post: Post, accountId: number) {
-=======
      * Create a notification for a like event
      *
      * @param post The post that is being liked
      * @param accountId The ID of the account that is liking the post
      */
     async createLikeNotification(post: Post, accountId: number) {
->>>>>>> 24d9144f
         const user = await this.db('users')
             .where('account_id', post.author.id)
             .select('id')
@@ -194,11 +185,31 @@
             user_id: user.id,
             account_id: accountId,
             post_id: post.id,
-<<<<<<< HEAD
+            event_type: NotificationType.Like,
+        });
+    }
+
+    /**
+     * Create a notification for a repost event
+     *
+     * @param post The post that is being reposted
+     * @param accountId The ID of the account that is reposting the post
+     */
+    async createRepostNotification(post: Post, accountId: number) {
+        const user = await this.db('users')
+            .where('account_id', post.author.id)
+            .select('id')
+            .first();
+
+        if (!user) {
+            return;
+        }
+
+        await this.db('notifications').insert({
+            user_id: user.id,
+            account_id: accountId,
+            post_id: post.id,
             event_type: NotificationType.Repost,
-=======
-            event_type: NotificationType.Like,
->>>>>>> 24d9144f
         });
     }
 }