--- conflicted
+++ resolved
@@ -166,7 +166,54 @@
     }
 
     /**
-<<<<<<< HEAD
+     * Create a notification for a like event
+     *
+     * @param post The post that is being liked
+     * @param accountId The ID of the account that is liking the post
+     */
+    async createLikeNotification(post: Post, accountId: number) {
+        const user = await this.db('users')
+            .where('account_id', post.author.id)
+            .select('id')
+            .first();
+
+        if (!user) {
+            return;
+        }
+
+        await this.db('notifications').insert({
+            user_id: user.id,
+            account_id: accountId,
+            post_id: post.id,
+            event_type: NotificationType.Like,
+        });
+    }
+
+    /**
+     * Create a notification for a repost event
+     *
+     * @param post The post that is being reposted
+     * @param accountId The ID of the account that is reposting the post
+     */
+    async createRepostNotification(post: Post, accountId: number) {
+        const user = await this.db('users')
+            .where('account_id', post.author.id)
+            .select('id')
+            .first();
+
+        if (!user) {
+            return;
+        }
+
+        await this.db('notifications').insert({
+            user_id: user.id,
+            account_id: accountId,
+            post_id: post.id,
+            event_type: NotificationType.Repost,
+        });
+    }
+
+    /**
      * Create a notification for a reply event
      *
      * @param post The post that is being replied to
@@ -187,59 +234,19 @@
 
         const user = await this.db('users')
             .where('account_id', inReplyToPost.author_id)
-=======
-     * Create a notification for a like event
-     *
-     * @param post The post that is being liked
-     * @param accountId The ID of the account that is liking the post
-     */
-    async createLikeNotification(post: Post, accountId: number) {
-        const user = await this.db('users')
-            .where('account_id', post.author.id)
-            .select('id')
-            .first();
-
-        if (!user) {
-            return;
-        }
-
-        await this.db('notifications').insert({
-            user_id: user.id,
-            account_id: accountId,
-            post_id: post.id,
-            event_type: NotificationType.Like,
-        });
-    }
-
-    /**
-     * Create a notification for a repost event
-     *
-     * @param post The post that is being reposted
-     * @param accountId The ID of the account that is reposting the post
-     */
-    async createRepostNotification(post: Post, accountId: number) {
-        const user = await this.db('users')
-            .where('account_id', post.author.id)
->>>>>>> 60a0f880
-            .select('id')
-            .first();
-
-        if (!user) {
-            return;
-        }
-
-        await this.db('notifications').insert({
-            user_id: user.id,
-<<<<<<< HEAD
+            .select('id')
+            .first();
+
+        if (!user) {
+            return;
+        }
+
+        await this.db('notifications').insert({
+            user_id: user.id,
             account_id: post.author.id,
             post_id: post.id,
             in_reply_to_post_id: inReplyToPost.id,
             event_type: NotificationType.Reply,
-=======
-            account_id: accountId,
-            post_id: post.id,
-            event_type: NotificationType.Repost,
->>>>>>> 60a0f880
         });
     }
 }