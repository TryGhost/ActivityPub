--- conflicted
+++ resolved
@@ -115,11 +115,8 @@
     handleCreateNote,
 } from './http/api';
 import { AccountFollowsView } from './http/api/views/account.follows.view';
-<<<<<<< HEAD
+import { AccountPostsView } from './http/api/views/account.posts.view';
 import { AccountView } from './http/api/views/account.view';
-=======
-import { AccountPostsView } from './http/api/views/account.posts.view';
->>>>>>> 159be051
 import { createWebFingerHandler } from './http/handler/webfinger';
 import { spanWrapper } from './instrumentation';
 import { KnexKvStore } from './knex.kvstore';
