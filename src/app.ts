import { AsyncLocalStorage } from 'node:async_hooks';
import { createHmac } from 'node:crypto';
import {
    Accept,
    Announce,
    Article,
    type Context,
    Create,
    Delete,
    Follow,
    type KvStore,
    Like,
    Note,
    Reject,
    type RequestContext,
    Undo,
    Update,
    createFederation,
} from '@fedify/fedify';
import { federation } from '@fedify/fedify/x/hono';
import { serve } from '@hono/node-server';
import {
    type LogLevel,
    type LogRecord,
    type Logger,
    configure,
    getAnsiColorFormatter,
    getConsoleSink,
    getLogger,
    isLogLevel,
    withContext,
} from '@logtape/logtape';
import * as Sentry from '@sentry/node';
import type { Account } from 'account/account.entity';
import { KnexAccountRepository } from 'account/account.repository.knex';
import { CreateHandler } from 'activity-handlers/create.handler';
import { FollowHandler } from 'activity-handlers/follow.handler';
import { FollowersService } from 'activitypub/followers.service';
import { DeleteDispatcher } from 'activitypub/object-dispatchers/delete.dispatcher';
import { asClass, asFunction, asValue, createContainer } from 'awilix';
import { AsyncEvents } from 'core/events';
import { get } from 'es-toolkit/compat';
import { EventSerializer } from 'events/event';
import { PubSubEvents } from 'events/pubsub';
import { createIncomingPubSubMessageHandler } from 'events/pubsub-http';
import { Hono, type Context as HonoContext, type Next } from 'hono';
import { cors } from 'hono/cors';
import { BlockController } from 'http/api/block';
import { createDerepostActionHandler } from 'http/api/derepost';
import { FollowController } from 'http/api/follow';
import { BadRequest } from 'http/api/helpers/response';
import { LikeController } from 'http/api/like';
import { handleCreateReply } from 'http/api/reply';
import { ReplyChainController } from 'http/api/reply-chain';
import { createRepostActionHandler } from 'http/api/repost';
import { ReplyChainView } from 'http/api/views/reply.chain.view';
import jwt from 'jsonwebtoken';
import { ModerationService } from 'moderation/moderation.service';
import jose from 'node-jose';
import { NotificationEventService } from 'notification/notification-event.service';
import { NotificationService } from 'notification/notification.service';
import { KnexPostRepository } from 'post/post.repository.knex';
import { behindProxy } from 'x-forwarded-fetch';
import { AccountService } from './account/account.service';
import { dispatchRejectActivity } from './activity-dispatchers/reject.dispatcher';
import { DeleteHandler } from './activity-handlers/delete.handler';
import { FedifyContextFactory } from './activitypub/fedify-context.factory';
import { FediverseBridge } from './activitypub/fediverse-bridge';
import { knex } from './db';
import {
    acceptDispatcher,
    actorDispatcher,
    announceDispatcher,
    articleDispatcher,
    createAcceptHandler,
    createAnnounceHandler,
    createDispatcher,
    createFollowersCounter,
    createFollowersDispatcher,
    createFollowingCounter,
    createFollowingDispatcher,
    createLikeHandler,
    createUndoHandler,
    followDispatcher,
    followingFirstCursor,
    inboxErrorHandler,
    keypairDispatcher,
    likeDispatcher,
    likedCounter,
    likedDispatcher,
    likedFirstCursor,
    nodeInfoDispatcher,
    noteDispatcher,
    outboxCounter,
    outboxDispatcher,
    outboxFirstCursor,
    undoDispatcher,
    updateDispatcher,
} from './dispatchers';
import { FeedUpdateService } from './feed/feed-update.service';
import { FeedService } from './feed/feed.service';
import { FlagService } from './flag/flag.service';
import { getSiteDataHandler } from './handlers';
import { getTraceContext } from './helpers/context-header';
import { getSiteSettings } from './helpers/ghost';
import { getRequestData } from './helpers/request-data';
import {
    createDeletePostHandler,
    createGetAccountFollowsHandler,
    createGetAccountHandler,
    createGetAccountLikedPostsHandler,
    createGetAccountPostsHandler,
    createGetFeedHandler,
    createGetNotificationsHandler,
    createGetPostHandler,
    createGetThreadHandler,
    createPostPublishedWebhookHandler,
    createSearchHandler,
    createStorageHandler,
    createUpdateAccountHandler,
    handleCreateNote,
} from './http/api';
import { AccountFollowsView } from './http/api/views/account.follows.view';
import { AccountPostsView } from './http/api/views/account.posts.view';
import { AccountView } from './http/api/views/account.view';
import { BlocksView } from './http/api/views/blocks.view';
import { createWebFingerHandler } from './http/handler/webfinger';
import { setupInstrumentation, spanWrapper } from './instrumentation';
import { KnexKvStore } from './knex.kvstore';
import {
    GCloudPubSubPushMessageQueue,
    createPushMessageHandler,
} from './mq/gcloud-pubsub-push/mq';
import { PostService } from './post/post.service';
import { getFullTopic, initPubSubClient } from './pubsub';
import { type Site, SiteService } from './site/site.service';
import { GCPStorageService } from './storage/gcloud-storage/gcp-storage.service';

const container = createContainer({
    injectionMode: 'CLASSIC',
    strict: true,
});

await setupInstrumentation();

function toLogLevel(level: unknown): LogLevel | null {
    if (typeof level !== 'string') {
        return null;
    }
    if (isLogLevel(level)) {
        return level;
    }
    return null;
}

await configure({
    contextLocalStorage: new AsyncLocalStorage(),
    sinks: {
        console: getConsoleSink({
            formatter: process.env.K_SERVICE
                ? (record: LogRecord) => {
                      const loggingObject = {
                          timestamp: new Date(record.timestamp).toISOString(),
                          severity: record.level.toUpperCase(),
                          message: record.message.join(''),
                          ...record.properties,
                      };

                      return JSON.stringify(loggingObject);
                  }
                : getAnsiColorFormatter({
                      timestamp: 'time',
                  }),
        }),
    },
    filters: {},
    loggers: [
        {
            category: 'activitypub',
            sinks: ['console'],
            level:
                toLogLevel(process.env.LOG_LEVEL_ACTIVITYPUB) ||
                toLogLevel(process.env.LOG_LEVEL) ||
                'info',
        },
        {
            category: 'fedify',
            sinks: ['console'],
            level:
                toLogLevel(process.env.LOG_LEVEL_FEDIFY) ||
                toLogLevel(process.env.LOG_LEVEL) ||
                'warning',
        },
    ],
});

export type ContextData = {
    globaldb: KvStore;
    logger: Logger;
};

const globalLogging = getLogger(['activitypub']);
export const globalFedifyKv = await KnexKvStore.create(knex, 'key_value');

container.register('logging', asValue(globalLogging));
container.register('client', asValue(knex));
container.register('db', asValue(knex));
container.register('fedifyKv', asValue(globalFedifyKv));
container.register('globalDb', asValue(globalFedifyKv));

container.register('events', asValue(new AsyncEvents()));

container.register('flagService', asValue(new FlagService([])));

container.register(
    'fedifyContextFactory',
    asClass(FedifyContextFactory).singleton(),
);

container.register('storageService', asClass(GCPStorageService).singleton());

try {
    await container.resolve('storageService').init();
} catch (err) {
    globalLogging.error('Failed to initialise GCP storage service {error}', {
        error: err,
    });
    process.exit(1);
}

let queue: GCloudPubSubPushMessageQueue | undefined;

if (process.env.USE_MQ === 'true') {
    globalLogging.info('Message queue is enabled');

<<<<<<< HEAD
    if (!process.env.MQ_PUBSUB_HOST) {
        throw new Error('MQ_PUBSUB_HOST is not set');
    }
    if (!process.env.MQ_PUBSUB_PROJECT_ID) {
        throw new Error('MQ_PUBSUB_PROJECT_ID is not set');
    }
    if (!process.env.MQ_PUBSUB_TOPIC_NAME) {
        throw new Error('MQ_PUBSUB_TOPIC_NAME is not set');
    }
    if (!process.env.MQ_PUBSUB_GHOST_TOPIC_NAME) {
        throw new Error('MQ_PUBSUB_GHOST_TOPIC_NAME is not set');
    }
    if (!process.env.MQ_PUBSUB_SUBSCRIPTION_NAME) {
        throw new Error('MQ_PUBSUB_SUBSCRIPTION_NAME is not set');
    }
    if (!process.env.MQ_PUBSUB_GHOST_SUBSCRIPTION_NAME) {
        throw new Error('MQ_PUBSUB_GHOST_SUBSCRIPTION_NAME is not set');
    }

    const pubSubClient = await initPubSubClient({
        host: process.env.MQ_PUBSUB_HOST,
=======
    const pubSubClient = initPubSubClient({
        host: process.env.MQ_PUBSUB_HOST || 'unknown_pubsub_host',
>>>>>>> fae16f2f
        isEmulator: !['staging', 'production'].includes(
            process.env.NODE_ENV || 'unknown_node_env',
        ),
<<<<<<< HEAD
        projectId: process.env.MQ_PUBSUB_PROJECT_ID,
        topics: [
            process.env.MQ_PUBSUB_TOPIC_NAME,
            process.env.MQ_PUBSUB_GHOST_TOPIC_NAME,
        ],
        subscriptions: [
            process.env.MQ_PUBSUB_SUBSCRIPTION_NAME,
            process.env.MQ_PUBSUB_GHOST_SUBSCRIPTION_NAME,
        ],
=======
        projectId: process.env.MQ_PUBSUB_PROJECT_ID || 'unknown_project_id',
>>>>>>> fae16f2f
    });

    try {
        queue = new GCloudPubSubPushMessageQueue(
            globalLogging,
            pubSubClient,
            getFullTopic(
                pubSubClient.projectId,
                process.env.MQ_PUBSUB_TOPIC_NAME || 'unknown_pubsub_topic_name',
            ),
        );

        queue.registerErrorListener((error) => Sentry.captureException(error));

        container.register('queue', asValue(queue));

        container.register(
            'pubSubEvents',
            asValue(
                new PubSubEvents(
                    pubSubClient,
                    process.env.MQ_PUBSUB_GHOST_TOPIC_NAME,
                    new EventSerializer(),
                    globalLogging,
                ),
            ),
        );
    } catch (err) {
        globalLogging.error('Failed to initialise message queue {error}', {
            error: err,
        });

        process.exit(1);
    }
} else {
    globalLogging.info('Message queue is disabled');
}

export const globalFedify = createFederation<ContextData>({
    kv: globalFedifyKv,
    queue,
    manuallyStartQueue: process.env.MANUALLY_START_QUEUE === 'true',
    skipSignatureVerification:
        process.env.SKIP_SIGNATURE_VERIFICATION === 'true' &&
        ['development', 'testing'].includes(process.env.NODE_ENV || ''),
    allowPrivateAddress:
        process.env.ALLOW_PRIVATE_ADDRESS === 'true' &&
        ['development', 'testing'].includes(process.env.NODE_ENV || ''),
});

container.register('fedify', asValue(globalFedify));

/**
 * Fedify request context with app specific context data
 *
 * @see https://fedify.dev/manual/context
 */
export type FedifyRequestContext = RequestContext<ContextData>;
export type FedifyContext = Context<ContextData>;

if (process.env.MANUALLY_START_QUEUE === 'true') {
    globalFedify.startQueue({
        globaldb: globalFedifyKv,
        logger: globalLogging,
    });
}

container.register(
    'accountRepository',
    asClass(KnexAccountRepository).singleton(),
);
container.register('postRepository', asClass(KnexPostRepository).singleton());
container.register('accountService', asClass(AccountService).singleton());
container.register('postService', asClass(PostService).singleton());
container.register(
    'ghostService',
    asValue({
        getSiteSettings: getSiteSettings,
    }),
);
container.register('siteService', asClass(SiteService).singleton());
container.register('feedService', asClass(FeedService).singleton());
container.register('fediverseBridge', asClass(FediverseBridge).singleton());

container.register('followersService', asClass(FollowersService).singleton());
container.register('moderationService', asClass(ModerationService).singleton());
container.register(
    'notificationService',
    asClass(NotificationService).singleton(),
);
container.register('feedUpdateService', asClass(FeedUpdateService).singleton());
container.register(
    'notificationEventService',
    asClass(NotificationEventService).singleton(),
);

container.register('accountView', asClass(AccountView).singleton());
container.register(
    'accountFollowsView',
    asClass(AccountFollowsView).singleton(),
);
container.register('accountPostsView', asClass(AccountPostsView).singleton());
container.register('blocksView', asClass(BlocksView).singleton());
container.register('replyChainView', asClass(ReplyChainView).singleton());

container.register('blockController', asClass(BlockController).singleton());
container.register('followController', asClass(FollowController).singleton());
container.register('likeController', asClass(LikeController).singleton());

container.register('createHandler', asClass(CreateHandler).singleton());
container.register('deleteHandler', asClass(DeleteHandler).singleton());
container.register('followHandler', asClass(FollowHandler).singleton());
container.register('deleteDispatcher', asClass(DeleteDispatcher).singleton());

container.register(
    'actorDispatcher',
    asFunction((siteService, accountService) =>
        actorDispatcher(siteService, accountService),
    ).singleton(),
);

container.register(
    'keypairDispatcher',
    asFunction((siteService, accountService) =>
        keypairDispatcher(siteService, accountService),
    ).singleton(),
);

container.register(
    'acceptHandler',
    asFunction((accountService) =>
        createAcceptHandler(accountService),
    ).singleton(),
);

container.register(
    'announceHandler',
    asFunction((siteService, accountService, postService, postRepository) =>
        createAnnounceHandler(
            siteService,
            accountService,
            postService,
            postRepository,
        ),
    ).singleton(),
);

container.register(
    'likeHandler',
    asFunction((accountService, postRepository, postService) =>
        createLikeHandler(accountService, postRepository, postService),
    ).singleton(),
);

container.register(
    'undoHandler',
    asFunction((accountService, postRepository, postService) =>
        createUndoHandler(accountService, postRepository, postService),
    ).singleton(),
);

container.register(
    'followersDispatcher',
    asFunction((siteService, accountRepository, followersService) =>
        createFollowersDispatcher(
            siteService,
            accountRepository,
            followersService,
        ),
    ).singleton(),
);

container.register(
    'followersCounter',
    asFunction((siteService, accountService) =>
        createFollowersCounter(siteService, accountService),
    ).singleton(),
);

container.register(
    'followingDispatcher',
    asFunction((siteService, accountService) =>
        createFollowingDispatcher(siteService, accountService),
    ).singleton(),
);

container.register(
    'followingCounter',
    asFunction((siteService, accountService) =>
        createFollowingCounter(siteService, accountService),
    ).singleton(),
);

// Register API handler factories
container.register(
    'getSiteDataHandler',
    asFunction((siteService) => getSiteDataHandler(siteService)).singleton(),
);

container.register(
    'postPublishedWebhookHandler',
    asFunction((postService) =>
        createPostPublishedWebhookHandler(postService),
    ).singleton(),
);

container.register(
    'webFingerHandler',
    asFunction((accountRepository, siteService) =>
        createWebFingerHandler(accountRepository, siteService),
    ).singleton(),
);

container.register(
    'repostActionHandler',
    asFunction((postService) =>
        createRepostActionHandler(postService),
    ).singleton(),
);

container.register(
    'derepostActionHandler',
    asFunction((postService, postRepository) =>
        createDerepostActionHandler(postService, postRepository),
    ).singleton(),
);

container.register(
    'searchHandler',
    asFunction((accountView) => createSearchHandler(accountView)).singleton(),
);

container.register(
    'getThreadHandler',
    asFunction((postRepository, accountService) =>
        createGetThreadHandler(postRepository, accountService),
    ).singleton(),
);

container.register(
    'replyChainController',
    asClass(ReplyChainController).singleton(),
);

container.register(
    'getAccountHandler',
    asFunction((accountView, accountRepository) =>
        createGetAccountHandler(accountView, accountRepository),
    ).singleton(),
);

container.register(
    'updateAccountHandler',
    asFunction((accountService) =>
        createUpdateAccountHandler(accountService),
    ).singleton(),
);

container.register(
    'getAccountPostsHandler',
    asFunction((accountRepository, accountPostsView, fedifyContextFactory) =>
        createGetAccountPostsHandler(
            accountRepository,
            accountPostsView,
            fedifyContextFactory,
        ),
    ).singleton(),
);

container.register(
    'getAccountLikedPostsHandler',
    asFunction((accountService, accountPostsView) =>
        createGetAccountLikedPostsHandler(accountService, accountPostsView),
    ).singleton(),
);

container.register(
    'getAccountFollowsHandler',
    asFunction((accountRepository, accountFollowsView, fedifyContextFactory) =>
        createGetAccountFollowsHandler(
            accountRepository,
            accountFollowsView,
            fedifyContextFactory,
        ),
    ).singleton(),
);

container.register(
    'getFeedHandler',
    asFunction(
        (feedService, accountService) => (feedType: 'Feed' | 'Inbox') =>
            createGetFeedHandler(feedService, accountService, feedType),
    ).singleton(),
);

container.register(
    'getPostHandler',
    asFunction((postService, accountService) =>
        createGetPostHandler(postService, accountService),
    ).singleton(),
);

container.register(
    'getNotificationsHandler',
    asFunction((accountService, notificationService) =>
        createGetNotificationsHandler(accountService, notificationService),
    ).singleton(),
);

container.register(
    'storageHandler',
    asFunction((accountService, storageService) =>
        createStorageHandler(accountService, storageService),
    ).singleton(),
);

// Add missing factory for delete post handler
container.register(
    'deletePostHandler',
    asFunction((accountRepository, postRepository, postService) =>
        createDeletePostHandler(accountRepository, postRepository, postService),
    ).singleton(),
);

// Initialize services that need it
const fediverseBridge = container.resolve<FediverseBridge>('fediverseBridge');
fediverseBridge.init();

const feedUpdateService =
    container.resolve<FeedUpdateService>('feedUpdateService');
feedUpdateService.init();

const notificationEventService = container.resolve<NotificationEventService>(
    'notificationEventService',
);
notificationEventService.init();

/** Fedify */

/**
 * Fedify does not pass the correct context object when running outside of the request context
 * for example in the context of the Inbox Queue - so we need to wrap handlers with this.
 */
function ensureCorrectContext<B, R>(
    fn: (ctx: Context<ContextData>, b: B) => Promise<R>,
) {
    return async (ctx: Context<ContextData>, b: B) => {
        if (!ctx.data) {
            // TODO: Clean up the any type
            // biome-ignore lint/suspicious/noExplicitAny: Legacy code needs proper typing
            (ctx as any).data = {};
        }
        if (!ctx.data.globaldb) {
            ctx.data.globaldb = globalFedifyKv;
        }
        if (!ctx.data.logger) {
            ctx.data.logger = globalLogging;
        }

        const fedifyContextFactory = container.resolve<FedifyContextFactory>(
            'fedifyContextFactory',
        );
        return fedifyContextFactory.registerContext(ctx, () => {
            return fn(ctx, b);
        });
    };
}

globalFedify
    // actorDispatcher uses RequestContext so doesn't need the ensureCorrectContext wrapper
    .setActorDispatcher(
        '/.ghost/activitypub/users/{identifier}',
        spanWrapper((ctx: RequestContext<ContextData>, identifier: string) => {
            const actorDispatcher = container.resolve('actorDispatcher');
            return actorDispatcher(ctx, identifier);
        }),
    )
    .mapHandle(async () => {
        return 'index'; // All identifiers are 'index'
    })
    .setKeyPairsDispatcher(
        ensureCorrectContext(
            spanWrapper((ctx: Context<ContextData>, identifier: string) => {
                const keypairDispatcher =
                    container.resolve('keypairDispatcher');
                return keypairDispatcher(ctx, identifier);
            }),
        ),
    );

const inboxListener = globalFedify.setInboxListeners(
    '/.ghost/activitypub/inbox/{identifier}',
    '/.ghost/activitypub/inbox',
);

inboxListener
    .on(
        Follow,
        ensureCorrectContext(
            spanWrapper((ctx: Context<ContextData>, activity: Follow) => {
                const followHandler =
                    container.resolve<FollowHandler>('followHandler');
                return followHandler.handle(ctx, activity);
            }),
        ),
    )
    .onError(inboxErrorHandler)
    .on(
        Accept,
        ensureCorrectContext(
            spanWrapper((ctx: Context<ContextData>, activity: Accept) => {
                const acceptHandler = container.resolve('acceptHandler');
                return acceptHandler(ctx, activity);
            }),
        ),
    )
    .onError(inboxErrorHandler)
    .on(
        Create,
        ensureCorrectContext(
            spanWrapper((ctx: Context<ContextData>, activity: Create) => {
                const createHandler =
                    container.resolve<CreateHandler>('createHandler');
                return createHandler.handle(ctx, activity);
            }),
        ),
    )
    .onError(inboxErrorHandler)
    .on(
        Delete,
        ensureCorrectContext(
            spanWrapper((ctx: Context<ContextData>, activity: Delete) => {
                const deleteHandler =
                    container.resolve<DeleteHandler>('deleteHandler');
                return deleteHandler.handle(ctx, activity);
            }),
        ),
    )
    .onError(inboxErrorHandler)
    .on(
        Announce,
        ensureCorrectContext(
            spanWrapper((ctx: Context<ContextData>, activity: Announce) => {
                const announceHandler = container.resolve('announceHandler');
                return announceHandler(ctx, activity);
            }),
        ),
    )
    .onError(inboxErrorHandler)
    .on(
        Like,
        ensureCorrectContext(
            spanWrapper((ctx: Context<ContextData>, activity: Like) => {
                const likeHandler = container.resolve('likeHandler');
                return likeHandler(ctx, activity);
            }),
        ),
    )
    .onError(inboxErrorHandler)
    .on(
        Undo,
        ensureCorrectContext(
            spanWrapper((ctx: Context<ContextData>, activity: Undo) => {
                const undoHandler = container.resolve('undoHandler');
                return undoHandler(ctx, activity);
            }),
        ),
    )
    .onError(inboxErrorHandler);

globalFedify
    .setFollowersDispatcher(
        '/.ghost/activitypub/followers/{identifier}',
        spanWrapper((ctx: Context<ContextData>, identifier: string) => {
            const followersDispatcher = container.resolve(
                'followersDispatcher',
            );
            return followersDispatcher(ctx, identifier);
        }),
    )
    .setCounter((ctx: RequestContext<ContextData>, identifier: string) => {
        const followersCounter = container.resolve('followersCounter');
        return followersCounter(ctx, identifier);
    });

globalFedify
    .setFollowingDispatcher(
        '/.ghost/activitypub/following/{identifier}',
        spanWrapper(
            (
                ctx: RequestContext<ContextData>,
                identifier: string,
                cursor: string | null,
            ) => {
                const followingDispatcher = container.resolve(
                    'followingDispatcher',
                );
                return followingDispatcher(ctx, identifier, cursor);
            },
        ),
    )
    .setCounter((ctx: RequestContext<ContextData>, identifier: string) => {
        const followingCounter = container.resolve('followingCounter');
        return followingCounter(ctx, identifier);
    })
    .setFirstCursor(followingFirstCursor);

globalFedify
    .setOutboxDispatcher(
        '/.ghost/activitypub/outbox/{identifier}',
        spanWrapper(outboxDispatcher),
    )
    .setCounter(outboxCounter)
    .setFirstCursor(outboxFirstCursor);

globalFedify
    .setLikedDispatcher(
        '/.ghost/activitypub/liked/{identifier}',
        spanWrapper(likedDispatcher),
    )
    .setCounter(likedCounter)
    .setFirstCursor(likedFirstCursor);

globalFedify.setObjectDispatcher(
    Article,
    '/.ghost/activitypub/article/{id}',
    spanWrapper(articleDispatcher),
);
globalFedify.setObjectDispatcher(
    Note,
    '/.ghost/activitypub/note/{id}',
    spanWrapper(noteDispatcher),
);
globalFedify.setObjectDispatcher(
    Follow,
    '/.ghost/activitypub/follow/{id}',
    spanWrapper(followDispatcher),
);
globalFedify.setObjectDispatcher(
    Accept,
    '/.ghost/activitypub/accept/{id}',
    spanWrapper(acceptDispatcher),
);
globalFedify.setObjectDispatcher(
    Reject,
    '/.ghost/activitypub/reject/{id}',
    spanWrapper(dispatchRejectActivity),
);
globalFedify.setObjectDispatcher(
    Create,
    '/.ghost/activitypub/create/{id}',
    spanWrapper(createDispatcher),
);
globalFedify.setObjectDispatcher(
    Update,
    '/.ghost/activitypub/update/{id}',
    spanWrapper(updateDispatcher),
);
globalFedify.setObjectDispatcher(
    Like,
    '/.ghost/activitypub/like/{id}',
    spanWrapper(likeDispatcher),
);
globalFedify.setObjectDispatcher(
    Undo,
    '/.ghost/activitypub/undo/{id}',
    spanWrapper(undoDispatcher),
);
globalFedify.setObjectDispatcher(
    Announce,
    '/.ghost/activitypub/announce/{id}',
    spanWrapper(announceDispatcher),
);
globalFedify.setObjectDispatcher(
    Delete,
    '/.ghost/activitypub/delete/{id}',
    spanWrapper(
        (ctx: RequestContext<ContextData>, data: Record<'id', string>) => {
            const deleteDispatcher =
                container.resolve<DeleteDispatcher>('deleteDispatcher');
            return deleteDispatcher.dispatch(ctx, data);
        },
    ),
);
globalFedify.setNodeInfoDispatcher(
    '/.ghost/activitypub/nodeinfo/2.1',
    spanWrapper(nodeInfoDispatcher),
);

/** Hono */

enum GhostRole {
    Anonymous = 'Anonymous',
    Owner = 'Owner',
    Administrator = 'Administrator',
    Editor = 'Editor',
    Author = 'Author',
    Contributor = 'Contributor',
}

export type HonoContextVariables = {
    globaldb: KvStore;
    logger: Logger;
    role: GhostRole;
    site: Site;
    account: Account;
};

const app = new Hono<{ Variables: HonoContextVariables }>();

/**
 * Hono context with app specific context variables
 *
 * @see https://hono.dev/docs/api/context
 */
export type AppContext = HonoContext<{ Variables: HonoContextVariables }>;

app.get('/ping', (ctx) => {
    return new Response('', {
        status: 200,
    });
});

/** Middleware */

app.use(async (ctx, next) => {
    const extra: Record<string, string | boolean> = {};

    const { traceId, spanId, sampled } = getTraceContext(
        ctx.req.header('traceparent'),
    );
    if (traceId && spanId) {
        extra['logging.googleapis.com/trace'] =
            `projects/ghost-activitypub/traces/${traceId}`;
        extra['logging.googleapis.com/spanId'] = spanId;
        extra['logging.googleapis.com/trace_sampled'] = sampled;
    }

    ctx.set('logger', globalLogging.with(extra));

    return Sentry.withIsolationScope((scope) => {
        scope.addEventProcessor((event) => {
            Sentry.addRequestDataToEvent(event, getRequestData(ctx.req.raw));
            return event;
        });

        return Sentry.continueTrace(
            {
                sentryTrace: ctx.req.header('sentry-trace'),
                baggage: ctx.req.header('baggage'),
            },
            () => {
                return Sentry.startSpan(
                    {
                        op: 'http.server',
                        name: `${ctx.req.method} ${ctx.req.path}`,
                        attributes: {
                            ...extra,
                            'service.name': 'activitypub',
                        },
                    },
                    () => {
                        return withContext(extra, () => {
                            return next();
                        });
                    },
                );
            },
        );
    });
});

app.use(async (ctx, next) => {
    ctx.set('globaldb', globalFedifyKv);

    return next();
});

container.register(
    'pubSubMessageHandler',
    asFunction((pubSubEvents, fedify, fedifyContextFactory) => {
        return createIncomingPubSubMessageHandler(
            pubSubEvents,
            fedify,
            fedifyContextFactory,
        );
    }).singleton(),
);

app.post('/.ghost/activitypub/pubsub/ghost/push', async (ctx) => {
    const handler = spanWrapper(
        container.resolve<
            ReturnType<typeof createIncomingPubSubMessageHandler>
        >('pubSubMessageHandler'),
    );
    return handler(ctx);
});

// This needs to go before the middleware which loads the site
// because this endpoint does not require the site to exist
if (queue instanceof GCloudPubSubPushMessageQueue) {
    app.post(
        '/.ghost/activitypub/mq',
        spanWrapper(createPushMessageHandler(queue, globalLogging)),
    );
}

app.use(
    cors({
        origin: (_origin, ctx) => {
            const referer = ctx.req.header('referer');
            const origin = ctx.req.header('origin');
            if (typeof referer === 'string') {
                return new URL(referer).origin;
            }
            if (typeof origin === 'string') {
                return new URL(origin).origin;
            }
            return '*';
        },
        credentials: true,
    }),
);

app.use(async (c, next) => {
    await next();
    c.res.headers.set(
        'Cache-Control',
        'no-cache, private, no-store, must-revalidate, max-stale=0, post-check=0, pre-check=0',
    );
});

app.use(async (ctx, next) => {
    if (ctx.req.url.endsWith('/')) {
        return ctx.redirect(ctx.req.url.slice(0, -1));
    }
    return next();
});

app.use(async (ctx, next) => {
    const id = crypto.randomUUID();
    const start = Date.now();

    ctx.get('logger').info('{method} {host} {url} {id}', {
        id,
        method: ctx.req.method.toUpperCase(),
        host: ctx.req.header('host'),
        url: ctx.req.url,
    });

    await next();
    const end = Date.now();

    ctx.get('logger').info('{method} {host} {url} {id} {status} {duration}ms', {
        id,
        method: ctx.req.method.toUpperCase(),
        host: ctx.req.header('host'),
        url: ctx.req.url,
        status: ctx.res.status,
        duration: end - start,
    });
});

app.use(async (ctx, next) => {
    const flagService = container.resolve('flagService');
    return flagService.runInContext(async () => {
        const enabledFlags: string[] = [];

        for (const flag of flagService.getRegistered()) {
            if (ctx.req.query(flag)) {
                flagService.enable(flag);

                enabledFlags.push(flag);
            }
        }

        if (enabledFlags.length > 0) {
            ctx.res.headers.set('x-enabled-flags', enabledFlags.join(','));
        }

        return next();
    });
});

function sleep(n: number) {
    return new Promise((resolve) => setTimeout(resolve, n));
}

async function getKey(jwksURL: URL, retries = 5) {
    try {
        const cachedKey = await globalFedifyKv.get([
            'cachedJwks',
            jwksURL.hostname,
        ]);
        if (cachedKey) {
            return cachedKey;
        }

        const jwksResponse = await fetch(jwksURL, {
            redirect: 'follow',
        });

        const jwks = await jwksResponse.json();

        const key = (await jose.JWK.asKey(jwks.keys[0])).toPEM();
        await globalFedifyKv.set(['cachedJwks', jwksURL.hostname], key);

        return key;
    } catch (err) {
        if (retries === 0) {
            throw err;
        }
        await sleep(100);
        return getKey(jwksURL, retries - 1);
    }
}

app.use(async (ctx, next) => {
    const request = ctx.req;
    const host = request.header('host');
    if (!host) {
        ctx.get('logger').info('No Host header');
        return new Response('No Host header', {
            status: 401,
        });
    }
    ctx.set('role', GhostRole.Anonymous);

    const authorization = request.header('authorization');

    if (!authorization) {
        return next();
    }

    const [match, token] = authorization.match(/Bearer\s+(.*)$/) || [null];

    if (!match) {
        ctx.get('logger').info('Invalid Authorization header');
        return new Response('Invalid Authorization header', {
            status: 401,
        });
    }

    let protocol = 'https';
    // We allow insecure requests when not in production for things like testing
    if (
        !['staging', 'production'].includes(process.env.NODE_ENV || '') &&
        !request.raw.url.startsWith('https')
    ) {
        protocol = 'http';
    }

    const jwksURL = new URL(
        '/ghost/.well-known/jwks.json',
        `${protocol}://${host}`,
    );

    const key = await getKey(jwksURL);
    try {
        const claims = jwt.verify(token, key);
        if (typeof claims === 'string' || typeof claims.role !== 'string') {
            return;
        }
        if (
            [
                'Owner',
                'Administrator',
                'Editor',
                'Author',
                'Contributor',
            ].includes(claims.role)
        ) {
            ctx.set(
                'role',
                GhostRole[
                    claims.role as
                        | 'Owner'
                        | 'Administrator'
                        | 'Editor'
                        | 'Author'
                        | 'Contributor'
                ],
            );
        } else {
            ctx.set('role', GhostRole.Anonymous);
        }
    } catch (err) {
        ctx.set('role', GhostRole.Anonymous);
    }

    await next();
});

app.use(async (ctx, next) => {
    const request = ctx.req;
    const host = request.header('host');
    if (!host) {
        ctx.get('logger').info('No Host header');
        return new Response('No Host header', {
            status: 401,
        });
    }
    await next();
});

// This needs to go before the middleware which loads the site
// Because the site doesn't always exist - this is how it's created
app.get(
    '/.ghost/activitypub/site',
    requireRole(GhostRole.Owner),
    spanWrapper((ctx: AppContext) => {
        const handler = container.resolve('getSiteDataHandler');
        return handler(ctx);
    }),
);

/**
 * Essentially Auth middleware and also handles the multitenancy
 */
app.use(async (ctx, next) => {
    const request = ctx.req;
    const host = request.header('host');
    if (!host) {
        ctx.get('logger').info('No Host header');
        return new Response('No Host header', {
            status: 401,
        });
    }
    const siteService = container.resolve<SiteService>('siteService');
    const site = await siteService.getSiteByHost(host);

    if (!site) {
        ctx.get('logger').info('No site found for {host}', { host });
        return new Response(null, {
            status: 403,
        });
    }

    ctx.set('site', site);

    await next();
});

app.use(async (ctx, next) => {
    const site = ctx.get('site');

    try {
        const accountRepository =
            container.resolve<KnexAccountRepository>('accountRepository');
        const account = await accountRepository.getBySite(ctx.get('site'));
        ctx.set('account', account);

        await next();
    } catch (err) {
        ctx.get('logger').error('No account found for {host}', {
            host: site.host,
        });
        return new Response('No account found', {
            status: 401,
        });
    }
});

app.use(async (ctx, next) => {
    const globaldb = ctx.get('globaldb');
    const logger = ctx.get('logger');

    const fedifyContext = globalFedify.createContext(ctx.req.raw as Request, {
        globaldb,
        logger,
    });

    const fedifyContextFactory = container.resolve<FedifyContextFactory>(
        'fedifyContextFactory',
    );
    await fedifyContextFactory.registerContext(fedifyContext, next);
});

/** Custom API routes */

function validateWebhook() {
    return async function webhookMiddleware(
        ctx: HonoContext<{ Variables: HonoContextVariables }>,
        next: Next,
    ) {
        const signature = ctx.req.header('x-ghost-signature') || '';
        const [matches, remoteHmac, timestamp] = signature.match(
            /sha256=([0-9a-f]+),\s+t=(\d+)/,
        ) || [null];
        if (!matches) {
            return new Response(null, {
                status: 401,
            });
        }

        const now = Date.now();

        if (Math.abs(now - Number.parseInt(timestamp)) > 5 * 60 * 1000) {
            return new Response(null, {
                status: 401,
            });
        }

        const body = await ctx.req.json();
        const site = ctx.get('site');
        const localHmac = createHmac('sha256', site.webhook_secret)
            .update(JSON.stringify(body) + timestamp)
            .digest('hex');

        if (localHmac !== remoteHmac) {
            return new Response(null, {
                status: 401,
            });
        }

        return next();
    };
}

app.post(
    '/.ghost/activitypub/webhooks/post/published',
    validateWebhook(),
    spanWrapper((ctx: AppContext) => {
        const handler = container.resolve('postPublishedWebhookHandler');
        return handler(ctx);
    }),
);

function requireRole(...roles: GhostRole[]) {
    return function roleMiddleware(ctx: HonoContext, next: Next) {
        if (!roles.includes(ctx.get('role'))) {
            return new Response(null, {
                status: 403,
            });
        }
        return next();
    };
}

app.get(
    '/.well-known/webfinger',
    spanWrapper((ctx: AppContext, next: Next) => {
        const handler = container.resolve('webFingerHandler');
        return handler(ctx, next);
    }),
);
app.post(
    '/.ghost/activitypub/actions/follow/:handle',
    requireRole(GhostRole.Owner, GhostRole.Administrator),
    spanWrapper((ctx: AppContext) => {
        const followController =
            container.resolve<FollowController>('followController');
        return followController.handleFollow(ctx);
    }),
);
app.post(
    '/.ghost/activitypub/actions/unfollow/:handle',
    requireRole(GhostRole.Owner, GhostRole.Administrator),
    spanWrapper((ctx: AppContext) => {
        const followController =
            container.resolve<FollowController>('followController');
        return followController.handleUnfollow(ctx);
    }),
);
app.post(
    '/.ghost/activitypub/actions/like/:id',
    requireRole(GhostRole.Owner, GhostRole.Administrator),
    spanWrapper((ctx: AppContext) => {
        const likeController =
            container.resolve<LikeController>('likeController');
        return likeController.handleLike(ctx);
    }),
);
app.post(
    '/.ghost/activitypub/actions/unlike/:id',
    requireRole(GhostRole.Owner, GhostRole.Administrator),
    spanWrapper((ctx: AppContext) => {
        const likeController =
            container.resolve<LikeController>('likeController');
        return likeController.handleUnlike(ctx);
    }),
);
app.post(
    '/.ghost/activitypub/actions/reply/:id',
    requireRole(GhostRole.Owner, GhostRole.Administrator),
    spanWrapper((ctx: AppContext) => {
        const postService = container.resolve('postService');
        return handleCreateReply(ctx, postService);
    }),
);
app.post(
    '/.ghost/activitypub/actions/repost/:id',
    requireRole(GhostRole.Owner, GhostRole.Administrator),
    spanWrapper((ctx: AppContext) => {
        const handler = container.resolve('repostActionHandler');
        return handler(ctx);
    }),
);
app.post(
    '/.ghost/activitypub/actions/derepost/:id',
    requireRole(GhostRole.Owner, GhostRole.Administrator),
    spanWrapper((ctx: AppContext) => {
        const handler = container.resolve('derepostActionHandler');
        return handler(ctx);
    }),
);
app.post(
    '/.ghost/activitypub/actions/note',
    requireRole(GhostRole.Owner, GhostRole.Administrator),
    spanWrapper((ctx: AppContext) => {
        const postService = container.resolve('postService');
        return handleCreateNote(ctx, postService);
    }),
);
app.get(
    '/.ghost/activitypub/actions/search',
    requireRole(GhostRole.Owner, GhostRole.Administrator),
    spanWrapper((ctx: AppContext) => {
        const handler = container.resolve('searchHandler');
        return handler(ctx);
    }),
);
app.get(
    '/.ghost/activitypub/thread/:post_ap_id',
    requireRole(GhostRole.Owner, GhostRole.Administrator),
    spanWrapper((ctx: AppContext) => {
        const handler = container.resolve('getThreadHandler');
        return handler(ctx);
    }),
);

app.get(
    '/.ghost/activitypub/replies/:post_ap_id',
    requireRole(GhostRole.Owner, GhostRole.Administrator),
    spanWrapper((ctx: AppContext) => {
        const controller = container.resolve('replyChainController');
        return controller.handleGetReplies(ctx);
    }),
);

app.get(
    '/.ghost/activitypub/account/:handle',
    requireRole(GhostRole.Owner, GhostRole.Administrator),
    spanWrapper((ctx: AppContext) => {
        const handler = container.resolve('getAccountHandler');
        return handler(ctx);
    }),
);
app.put(
    '/.ghost/activitypub/account',
    requireRole(GhostRole.Owner, GhostRole.Administrator),
    spanWrapper((ctx: AppContext) => {
        const handler = container.resolve('updateAccountHandler');
        return handler(ctx);
    }),
);
app.get(
    '/.ghost/activitypub/posts/:handle',
    requireRole(GhostRole.Owner, GhostRole.Administrator),
    spanWrapper((ctx: AppContext) => {
        const handler = container.resolve('getAccountPostsHandler');
        return handler(ctx);
    }),
);
app.get(
    '/.ghost/activitypub/posts/:handle/liked',
    requireRole(GhostRole.Owner, GhostRole.Administrator),
    spanWrapper((ctx: AppContext) => {
        const handler = container.resolve('getAccountLikedPostsHandler');
        return handler(ctx);
    }),
);
app.get(
    '/.ghost/activitypub/account/:handle/follows/:type',
    requireRole(GhostRole.Owner, GhostRole.Administrator),
    spanWrapper((ctx: AppContext) => {
        const handler = container.resolve('getAccountFollowsHandler');
        return handler(ctx);
    }),
);
app.get(
    '/.ghost/activitypub/feed',
    requireRole(GhostRole.Owner, GhostRole.Administrator),
    spanWrapper((ctx: AppContext) => {
        const handlerFactory = container.resolve('getFeedHandler');
        return handlerFactory('Feed')(ctx);
    }),
);
app.get(
    '/.ghost/activitypub/inbox',
    requireRole(GhostRole.Owner, GhostRole.Administrator),
    spanWrapper((ctx: AppContext) => {
        const handlerFactory = container.resolve('getFeedHandler');
        return handlerFactory('Inbox')(ctx);
    }),
);
app.get(
    '/.ghost/activitypub/post/:post_ap_id',
    requireRole(GhostRole.Owner, GhostRole.Administrator),
    spanWrapper((ctx: AppContext) => {
        const handler = container.resolve('getPostHandler');
        return handler(ctx);
    }),
);
app.delete(
    '/.ghost/activitypub/post/:id',
    requireRole(GhostRole.Owner, GhostRole.Administrator),
    spanWrapper((ctx: AppContext) => {
        const handler = container.resolve('deletePostHandler');
        return handler(ctx);
    }),
);
app.get(
    '/.ghost/activitypub/notifications',
    requireRole(GhostRole.Owner, GhostRole.Administrator),
    spanWrapper((ctx: AppContext) => {
        const handler = container.resolve('getNotificationsHandler');
        return handler(ctx);
    }),
);
app.post(
    '/.ghost/activitypub/upload/image',
    requireRole(GhostRole.Owner, GhostRole.Administrator),
    spanWrapper((ctx: AppContext) => {
        const handler = container.resolve('storageHandler');
        return handler(ctx);
    }),
);

app.post(
    '/.ghost/activitypub/actions/block/:id',
    requireRole(GhostRole.Owner, GhostRole.Administrator),
    spanWrapper((ctx: AppContext) => {
        const blockController =
            container.resolve<BlockController>('blockController');
        return blockController.handleBlock(ctx);
    }),
);

app.post(
    '/.ghost/activitypub/actions/unblock/:id',
    requireRole(GhostRole.Owner, GhostRole.Administrator),
    spanWrapper((ctx: AppContext) => {
        const blockController =
            container.resolve<BlockController>('blockController');
        return blockController.handleUnblock(ctx);
    }),
);

app.post(
    '/.ghost/activitypub/actions/block/domain/:domain',
    requireRole(GhostRole.Owner, GhostRole.Administrator),
    spanWrapper((ctx: AppContext) => {
        const blockController =
            container.resolve<BlockController>('blockController');
        return blockController.handleBlockDomain(ctx);
    }),
);

app.post(
    '/.ghost/activitypub/actions/unblock/domain/:domain',
    requireRole(GhostRole.Owner, GhostRole.Administrator),
    spanWrapper((ctx: AppContext) => {
        const blockController =
            container.resolve<BlockController>('blockController');
        return blockController.handleUnblockDomain(ctx);
    }),
);

app.get(
    '/.ghost/activitypub/blocks/accounts',
    requireRole(GhostRole.Owner, GhostRole.Administrator),
    spanWrapper((ctx: AppContext) => {
        const blockController =
            container.resolve<BlockController>('blockController');
        return blockController.handleGetBlockedAccounts(ctx);
    }),
);

app.get(
    '/.ghost/activitypub/blocks/domains',
    requireRole(GhostRole.Owner, GhostRole.Administrator),
    spanWrapper((ctx: AppContext) => {
        const blockController =
            container.resolve<BlockController>('blockController');
        return blockController.handleGetBlockedDomains(ctx);
    }),
);
/** Federation wire up */

app.get(
    '/.ghost/activitypub/followers/:handle',
    async (ctx: HonoContext, next: Next) => {
        await next();
        const logger = ctx.get('logger');
        try {
            const res = ctx.res.clone();
            const body = await res.json();
            logger.info(body.orderedItems.join(','));
        } catch (err) {
            if (err instanceof Error) {
                logger.error('{error}', { error: err.message });
            }
        }
    },
);

app.use(
    federation(
        globalFedify,
        (
            ctx: HonoContext<{ Variables: HonoContextVariables }>,
        ): ContextData => {
            return {
                globaldb: ctx.get('globaldb'),
                logger: ctx.get('logger'),
            };
        },
    ),
);

// Send errors to Sentry
app.onError((err, c) => {
    if (err.name === 'jsonld.SyntaxError') {
        const code = get(err, 'details.code');
        if (code === 'invalid term definition') {
            return BadRequest('Invalid JSON-LD');
        }
        if (code === 'invalid local context') {
            return BadRequest('Invalid JSON-LD');
        }
    }
    if (err.name === 'TypeError') {
        if (err.message === 'Invalid URL') {
            return BadRequest('Invalid URL');
        }
        if (err.message.includes('Invalid type')) {
            return BadRequest('Invalid type');
        }
    }
    Sentry.captureException(err);
    c.get('logger').error('{error}', { error: err });

    // TODO: should we return a JSON error?
    return c.text('Internal Server Error', 500);
});

function forceAcceptHeader(fn: (req: Request) => unknown) {
    return (request: Request) => {
        request.headers.set('accept', 'application/activity+json');
        return fn(request);
    };
}

serve(
    {
        fetch: forceAcceptHeader(behindProxy(app.fetch)),
        port: Number.parseInt(process.env.PORT || '8080'),
    },
    (info) => {
        globalLogging.info(
            `listening on ${info.address}:${info.port}, booted in {bootTime}ms`,
            {
                bootTime: Math.round(process.uptime() * 1000),
            },
        );
    },
);

process.on('SIGINT', () => process.exit(0));<|MERGE_RESOLUTION|>--- conflicted
+++ resolved
@@ -233,48 +233,12 @@
 if (process.env.USE_MQ === 'true') {
     globalLogging.info('Message queue is enabled');
 
-<<<<<<< HEAD
-    if (!process.env.MQ_PUBSUB_HOST) {
-        throw new Error('MQ_PUBSUB_HOST is not set');
-    }
-    if (!process.env.MQ_PUBSUB_PROJECT_ID) {
-        throw new Error('MQ_PUBSUB_PROJECT_ID is not set');
-    }
-    if (!process.env.MQ_PUBSUB_TOPIC_NAME) {
-        throw new Error('MQ_PUBSUB_TOPIC_NAME is not set');
-    }
-    if (!process.env.MQ_PUBSUB_GHOST_TOPIC_NAME) {
-        throw new Error('MQ_PUBSUB_GHOST_TOPIC_NAME is not set');
-    }
-    if (!process.env.MQ_PUBSUB_SUBSCRIPTION_NAME) {
-        throw new Error('MQ_PUBSUB_SUBSCRIPTION_NAME is not set');
-    }
-    if (!process.env.MQ_PUBSUB_GHOST_SUBSCRIPTION_NAME) {
-        throw new Error('MQ_PUBSUB_GHOST_SUBSCRIPTION_NAME is not set');
-    }
-
-    const pubSubClient = await initPubSubClient({
-        host: process.env.MQ_PUBSUB_HOST,
-=======
     const pubSubClient = initPubSubClient({
         host: process.env.MQ_PUBSUB_HOST || 'unknown_pubsub_host',
->>>>>>> fae16f2f
         isEmulator: !['staging', 'production'].includes(
             process.env.NODE_ENV || 'unknown_node_env',
         ),
-<<<<<<< HEAD
-        projectId: process.env.MQ_PUBSUB_PROJECT_ID,
-        topics: [
-            process.env.MQ_PUBSUB_TOPIC_NAME,
-            process.env.MQ_PUBSUB_GHOST_TOPIC_NAME,
-        ],
-        subscriptions: [
-            process.env.MQ_PUBSUB_SUBSCRIPTION_NAME,
-            process.env.MQ_PUBSUB_GHOST_SUBSCRIPTION_NAME,
-        ],
-=======
         projectId: process.env.MQ_PUBSUB_PROJECT_ID || 'unknown_project_id',
->>>>>>> fae16f2f
     });
 
     try {
@@ -296,7 +260,8 @@
             asValue(
                 new PubSubEvents(
                     pubSubClient,
-                    process.env.MQ_PUBSUB_GHOST_TOPIC_NAME,
+                    process.env.MQ_PUBSUB_GHOST_TOPIC_NAME ||
+                        'unknown_pubsub_ghost_topic_name',
                     new EventSerializer(),
                     globalLogging,
                 ),
