import './instrumentation';

import { AsyncLocalStorage } from 'node:async_hooks';
import { createHmac } from 'node:crypto';
import {
    Accept,
    Announce,
    Article,
    type Context,
    Create,
    Delete,
    Follow,
    type KvStore,
    Like,
    Note,
    type RequestContext,
    Undo,
    Update,
    createFederation,
} from '@fedify/fedify';
import { federation } from '@fedify/fedify/x/hono';
import { serve } from '@hono/node-server';
import {
    type LogLevel,
    type LogRecord,
    type Logger,
    configure,
    getAnsiColorFormatter,
    getConsoleSink,
    getLogger,
    isLogLevel,
    withContext,
} from '@logtape/logtape';
import * as Sentry from '@sentry/node';
import { KnexAccountRepository } from 'account/account.repository.knex';
import { CreateHandler } from 'activity-handlers/create.handler';
import { FollowersService } from 'activitypub/followers.service';
import { DeleteDispatcher } from 'activitypub/object-dispatchers/delete.dispatcher';
import { AsyncEvents } from 'core/events';
import { Hono, type Context as HonoContext, type Next } from 'hono';
import { cors } from 'hono/cors';
import jwt from 'jsonwebtoken';
import jose from 'node-jose';
import { NotificationEventService } from 'notification/notification-event.service';
import { NotificationService } from 'notification/notification.service';
import { KnexPostRepository } from 'post/post.repository.knex';
import { behindProxy } from 'x-forwarded-fetch';
import { AccountService } from './account/account.service';
import { DeleteHandler } from './activity-handlers/delete.handler';
import { FedifyContextFactory } from './activitypub/fedify-context.factory';
import { FediverseBridge } from './activitypub/fediverse-bridge';
import { client } from './db';
import {
    acceptDispatcher,
    actorDispatcher,
    announceDispatcher,
    articleDispatcher,
    createAcceptHandler,
    createAnnounceHandler,
    createDispatcher,
    createFollowHandler,
    createFollowersCounter,
    createFollowersDispatcher,
    createFollowingCounter,
    createFollowingDispatcher,
    createLikeHandler,
    createUndoHandler,
    followDispatcher,
    followingFirstCursor,
    inboxErrorHandler,
    keypairDispatcher,
    likeDispatcher,
    likedCounter,
    likedDispatcher,
    likedFirstCursor,
    nodeInfoDispatcher,
    noteDispatcher,
    outboxCounter,
    outboxDispatcher,
    outboxFirstCursor,
    undoDispatcher,
    updateDispatcher,
} from './dispatchers';
import { FeedUpdateService } from './feed/feed-update.service';
import { FeedService } from './feed/feed.service';
import { FlagService } from './flag/flag.service';
import {
    createDerepostActionHandler,
    createFollowActionHandler,
    createLikeAction,
    createReplyActionHandler,
    createRepostActionHandler,
    createUnfollowActionHandler,
    createUnlikeAction,
    getSiteDataHandler,
    inboxHandler,
} from './handlers';
import { getTraceContext } from './helpers/context-header';
import { getSiteSettings } from './helpers/ghost';
import { getRequestData } from './helpers/request-data';
import {
    createDeletePostHandler,
    createGetAccountFollowsHandler,
    createGetAccountHandler,
    createGetAccountLikedPostsHandler,
    createGetAccountPostsHandler,
    createGetFeedHandler,
    createGetNotificationsHandler,
    createGetPostHandler,
    createGetThreadHandler,
    createPostPublishedWebhookHandler,
    createSearchHandler,
    createUpdateAccountHandler,
    handleCreateNote,
    handleWebhookSiteChanged,
} from './http/api';
import { AccountFollowsView } from './http/api/views/account.follows.view';
<<<<<<< HEAD
import { AccountView } from './http/api/views/account.view';
=======
import { createWebFingerHandler } from './http/handler/webfinger';
>>>>>>> 4e52812d
import { spanWrapper } from './instrumentation';
import { KnexKvStore } from './knex.kvstore';
import { scopeKvStore } from './kv-helpers';
import {
    GCloudPubSubPushMessageQueue,
    createMessageQueue,
    createPushMessageHandler,
} from './mq/gcloud-pubsub-push/mq';
import { PostService } from './post/post.service';
import { type Site, SiteService } from './site/site.service';

const logging = getLogger(['activitypub']);

function toLogLevel(level: unknown): LogLevel | null {
    if (typeof level !== 'string') {
        return null;
    }
    if (isLogLevel(level)) {
        return level;
    }
    return null;
}

await configure({
    contextLocalStorage: new AsyncLocalStorage(),
    sinks: {
        console: getConsoleSink({
            formatter: process.env.K_SERVICE
                ? (record: LogRecord) => {
                      const loggingObject = {
                          timestamp: new Date(record.timestamp).toISOString(),
                          severity: record.level.toUpperCase(),
                          message: record.message.join(''),
                          ...record.properties,
                      };

                      return JSON.stringify(loggingObject);
                  }
                : getAnsiColorFormatter({
                      timestamp: 'time',
                  }),
        }),
    },
    filters: {},
    loggers: [
        {
            category: 'activitypub',
            sinks: ['console'],
            level:
                toLogLevel(process.env.LOG_LEVEL_ACTIVITYPUB) ||
                toLogLevel(process.env.LOG_LEVEL) ||
                'info',
        },
        {
            category: 'fedify',
            sinks: ['console'],
            level:
                toLogLevel(process.env.LOG_LEVEL_FEDIFY) ||
                toLogLevel(process.env.LOG_LEVEL) ||
                'warning',
        },
    ],
});

export type ContextData = {
    db: KvStore;
    globaldb: KvStore;
    logger: Logger;
};

const fedifyKv = await KnexKvStore.create(client, 'key_value');

let queue: GCloudPubSubPushMessageQueue | undefined;

if (process.env.USE_MQ === 'true') {
    logging.info('Message queue is enabled');

    try {
        queue = await createMessageQueue(logging, {
            pubSubHost: process.env.MQ_PUBSUB_HOST,
            hostIsEmulator: !['staging', 'production'].includes(
                process.env.NODE_ENV || '',
            ),
            projectId: process.env.MQ_PUBSUB_PROJECT_ID,
            topic: String(process.env.MQ_PUBSUB_TOPIC_NAME),
            subscription: process.env.MQ_PUBSUB_SUBSCRIPTION_NAME
                ? String(process.env.MQ_PUBSUB_SUBSCRIPTION_NAME)
                : undefined,
        });

        queue.registerErrorListener((error) => Sentry.captureException(error));
    } catch (err) {
        logging.error('Failed to initialise message queue {error}', {
            error: err,
        });

        process.exit(1);
    }
} else {
    logging.info('Message queue is disabled');
}

export const fedify = createFederation<ContextData>({
    kv: fedifyKv,
    queue,
    manuallyStartQueue: process.env.MANUALLY_START_QUEUE === 'true',
    skipSignatureVerification:
        process.env.SKIP_SIGNATURE_VERIFICATION === 'true' &&
        ['development', 'testing'].includes(process.env.NODE_ENV || ''),
    allowPrivateAddress:
        process.env.ALLOW_PRIVATE_ADDRESS === 'true' &&
        ['development', 'testing'].includes(process.env.NODE_ENV || ''),
});

/**
 * Fedify request context with app specific context data
 *
 * @see https://fedify.dev/manual/context
 */
export type FedifyRequestContext = RequestContext<ContextData>;
export type FedifyContext = Context<ContextData>;

export const db = await KnexKvStore.create(client, 'key_value');

if (process.env.MANUALLY_START_QUEUE === 'true') {
    fedify.startQueue({
        db: scopeKvStore(db, ['UNUSED_HOST']),
        globaldb: db,
        logger: logging,
    });
}

const flagService = new FlagService([]);

const events = new AsyncEvents();
const fedifyContextFactory = new FedifyContextFactory();

const accountRepository = new KnexAccountRepository(client, events);
const postRepository = new KnexPostRepository(client, events);

const accountService = new AccountService(
    client,
    events,
    accountRepository,
    fedifyContextFactory,
);

const followersService = new FollowersService(client);

const postService = new PostService(
    postRepository,
    accountService,
    client,
    fedifyContextFactory,
);

const accountView = new AccountView(client, fedifyContextFactory);
const accountFollowsView = new AccountFollowsView(client, fedifyContextFactory);
const siteService = new SiteService(client, accountService, {
    getSiteSettings: getSiteSettings,
});
const feedService = new FeedService(client);
const feedUpdateService = new FeedUpdateService(events, feedService);
feedUpdateService.init();

const fediverseBridge = new FediverseBridge(events, fedifyContextFactory);
fediverseBridge.init();

const notificationService = new NotificationService(client);
const notificationEventService = new NotificationEventService(
    events,
    notificationService,
);
notificationEventService.init();

/** Fedify */

/**
 * Fedify does not pass the correct context object when running outside of the request context
 * for example in the context of the Inbox Queue - so we need to wrap handlers with this.
 */
function ensureCorrectContext<B, R>(
    fn: (ctx: Context<ContextData>, b: B) => Promise<R>,
) {
    return async (ctx: Context<ContextData>, b: B) => {
        const host = ctx.host;
        if (!ctx.data) {
            // TODO: Clean up the any type
            // biome-ignore lint/suspicious/noExplicitAny: Legacy code needs proper typing
            (ctx as any).data = {};
        }
        if (!ctx.data.globaldb) {
            ctx.data.globaldb = db;
        }
        if (!ctx.data.logger) {
            ctx.data.logger = logging;
        }
        // Ensure scoped data / objects are initialised on each execution
        // of this function - Fedify may reuse the context object across
        // multiple executions of an inbox listener
        ctx.data.db = scopeKvStore(db, ['sites', host]);

        return fedifyContextFactory.registerContext(ctx, () => {
            return fn(ctx, b);
        });
    };
}

fedify
    // actorDispatcher uses RequestContext so doesn't need the ensureCorrectContext wrapper
    .setActorDispatcher(
        '/.ghost/activitypub/users/{handle}',
        spanWrapper(actorDispatcher(siteService, accountService)),
    )
    .setKeyPairsDispatcher(
        ensureCorrectContext(
            spanWrapper(keypairDispatcher(siteService, accountService)),
        ),
    );

const inboxListener = fedify.setInboxListeners(
    '/.ghost/activitypub/inbox/{handle}',
    '/.ghost/activitypub/inbox',
);

const createHandler = new CreateHandler(
    postService,
    accountService,
    siteService,
);

const deleteHandler = new DeleteHandler(
    postService,
    accountService,
    postRepository,
);

const deleteDispatcher = new DeleteDispatcher();

inboxListener
    .on(
        Follow,
        ensureCorrectContext(spanWrapper(createFollowHandler(accountService))),
    )
    .onError(inboxErrorHandler)
    .on(
        Accept,
        ensureCorrectContext(spanWrapper(createAcceptHandler(accountService))),
    )
    .onError(inboxErrorHandler)
    .on(
        Create,
        ensureCorrectContext(
            spanWrapper(createHandler.handle.bind(createHandler)),
        ),
    )
    .onError(inboxErrorHandler)
    .on(
        Delete,
        ensureCorrectContext(
            spanWrapper(deleteHandler.handle.bind(deleteHandler)),
        ),
    )
    .onError(inboxErrorHandler)
    .on(
        Announce,
        ensureCorrectContext(
            spanWrapper(
                createAnnounceHandler(
                    siteService,
                    accountService,
                    postService,
                    postRepository,
                ),
            ),
        ),
    )
    .onError(inboxErrorHandler)
    .on(
        Like,
        ensureCorrectContext(
            spanWrapper(
                createLikeHandler(accountService, postRepository, postService),
            ),
        ),
    )
    .onError(inboxErrorHandler)
    .on(
        Undo,
        ensureCorrectContext(
            spanWrapper(
                createUndoHandler(accountService, postRepository, postService),
            ),
        ),
    )
    .onError(inboxErrorHandler);

fedify
    .setFollowersDispatcher(
        '/.ghost/activitypub/followers/{handle}',
        spanWrapper(
            createFollowersDispatcher(
                siteService,
                accountRepository,
                followersService,
            ),
        ),
    )
    .setCounter(createFollowersCounter(siteService, accountService));

fedify
    .setFollowingDispatcher(
        '/.ghost/activitypub/following/{handle}',
        spanWrapper(createFollowingDispatcher(siteService, accountService)),
    )
    .setCounter(createFollowingCounter(siteService, accountService))
    .setFirstCursor(followingFirstCursor);

fedify
    .setOutboxDispatcher(
        '/.ghost/activitypub/outbox/{handle}',
        spanWrapper(outboxDispatcher),
    )
    .setCounter(outboxCounter)
    .setFirstCursor(outboxFirstCursor);

fedify
    .setLikedDispatcher(
        '/.ghost/activitypub/liked/{handle}',
        spanWrapper(likedDispatcher),
    )
    .setCounter(likedCounter)
    .setFirstCursor(likedFirstCursor);

fedify.setObjectDispatcher(
    Article,
    '/.ghost/activitypub/article/{id}',
    spanWrapper(articleDispatcher),
);
fedify.setObjectDispatcher(
    Note,
    '/.ghost/activitypub/note/{id}',
    spanWrapper(noteDispatcher),
);
fedify.setObjectDispatcher(
    Follow,
    '/.ghost/activitypub/follow/{id}',
    spanWrapper(followDispatcher),
);
fedify.setObjectDispatcher(
    Accept,
    '/.ghost/activitypub/accept/{id}',
    spanWrapper(acceptDispatcher),
);
fedify.setObjectDispatcher(
    Create,
    '/.ghost/activitypub/create/{id}',
    spanWrapper(createDispatcher),
);
fedify.setObjectDispatcher(
    Update,
    '/.ghost/activitypub/update/{id}',
    spanWrapper(updateDispatcher),
);
fedify.setObjectDispatcher(
    Like,
    '/.ghost/activitypub/like/{id}',
    spanWrapper(likeDispatcher),
);
fedify.setObjectDispatcher(
    Undo,
    '/.ghost/activitypub/undo/{id}',
    spanWrapper(undoDispatcher),
);
fedify.setObjectDispatcher(
    Announce,
    '/.ghost/activitypub/announce/{id}',
    spanWrapper(announceDispatcher),
);
fedify.setObjectDispatcher(
    Delete,
    '/.ghost/activitypub/delete/{id}',
    spanWrapper(deleteDispatcher.dispatch.bind(deleteDispatcher)),
);
fedify.setNodeInfoDispatcher(
    '/.ghost/activitypub/nodeinfo/2.1',
    spanWrapper(nodeInfoDispatcher),
);

/** Hono */

enum GhostRole {
    Anonymous = 'Anonymous',
    Owner = 'Owner',
    Administrator = 'Administrator',
    Editor = 'Editor',
    Author = 'Author',
    Contributor = 'Contributor',
}

export type HonoContextVariables = {
    db: KvStore;
    globaldb: KvStore;
    logger: Logger;
    role: GhostRole;
    site: Site;
};

const app = new Hono<{ Variables: HonoContextVariables }>();

/**
 * Hono context with app specific context variables
 *
 * @see https://hono.dev/docs/api/context
 */
export type AppContext = HonoContext<{ Variables: HonoContextVariables }>;

app.get('/ping', (ctx) => {
    return new Response('', {
        status: 200,
    });
});

/** Middleware */

app.use(async (ctx, next) => {
    const extra: Record<string, string | boolean> = {};

    const { traceId, spanId, sampled } = getTraceContext(
        ctx.req.header('traceparent'),
    );
    if (traceId && spanId) {
        extra['logging.googleapis.com/trace'] =
            `projects/ghost-activitypub/traces/${traceId}`;
        extra['logging.googleapis.com/spanId'] = spanId;
        extra['logging.googleapis.com/trace_sampled'] = sampled;
    }

    ctx.set('logger', logging.with(extra));

    return Sentry.withIsolationScope((scope) => {
        scope.addEventProcessor((event) => {
            Sentry.addRequestDataToEvent(event, getRequestData(ctx.req.raw));
            return event;
        });

        return Sentry.continueTrace(
            {
                sentryTrace: ctx.req.header('sentry-trace'),
                baggage: ctx.req.header('baggage'),
            },
            () => {
                return Sentry.startSpan(
                    {
                        op: 'http.server',
                        name: `${ctx.req.method} ${ctx.req.path}`,
                        attributes: {
                            ...extra,
                            'service.name': 'activitypub',
                        },
                    },
                    () => {
                        return withContext(extra, () => {
                            return next();
                        });
                    },
                );
            },
        );
    });
});

// This needs to go before the middleware which loads the site
// because this endpoint does not require the site to exist
if (queue instanceof GCloudPubSubPushMessageQueue) {
    app.post(
        '/.ghost/activitypub/mq',
        spanWrapper(createPushMessageHandler(queue, logging)),
    );
}

app.use(
    cors({
        origin: (_origin, ctx) => {
            const referer = ctx.req.header('referer');
            const origin = ctx.req.header('origin');
            if (typeof referer === 'string') {
                return new URL(referer).origin;
            }
            if (typeof origin === 'string') {
                return new URL(origin).origin;
            }
            return '*';
        },
        credentials: true,
    }),
);

app.use(async (c, next) => {
    await next();
    c.res.headers.set(
        'Cache-Control',
        'no-cache, private, no-store, must-revalidate, max-stale=0, post-check=0, pre-check=0',
    );
});

app.use(async (ctx, next) => {
    if (ctx.req.url.endsWith('/')) {
        return ctx.redirect(ctx.req.url.slice(0, -1));
    }
    return next();
});

app.use(async (ctx, next) => {
    const id = crypto.randomUUID();
    const start = Date.now();

    ctx.get('logger').info('{method} {host} {url} {id}', {
        id,
        method: ctx.req.method.toUpperCase(),
        host: ctx.req.header('host'),
        url: ctx.req.url,
    });

    await next();
    const end = Date.now();

    ctx.get('logger').info('{method} {host} {url} {id} {status} {duration}ms', {
        id,
        method: ctx.req.method.toUpperCase(),
        host: ctx.req.header('host'),
        url: ctx.req.url,
        status: ctx.res.status,
        duration: end - start,
    });
});

app.use(async (ctx, next) => {
    return flagService.runInContext(async () => {
        const enabledFlags: string[] = [];

        for (const flag of flagService.getRegistered()) {
            if (ctx.req.query(flag)) {
                flagService.enable(flag);

                enabledFlags.push(flag);
            }
        }

        if (enabledFlags.length > 0) {
            ctx.res.headers.set('x-enabled-flags', enabledFlags.join(','));
        }

        return next();
    });
});

function sleep(n: number) {
    return new Promise((resolve) => setTimeout(resolve, n));
}

async function getKey(jwksURL: URL, retries = 5) {
    try {
        const jwksResponse = await fetch(jwksURL, {
            redirect: 'follow',
        });

        const jwks = await jwksResponse.json();

        const key = await jose.JWK.asKey(jwks.keys[0]);

        return key;
    } catch (err) {
        if (retries === 0) {
            throw err;
        }
        await sleep(100);
        return getKey(jwksURL, retries - 1);
    }
}

app.use(async (ctx, next) => {
    const request = ctx.req;
    const host = request.header('host');
    if (!host) {
        ctx.get('logger').info('No Host header');
        return new Response('No Host header', {
            status: 401,
        });
    }
    ctx.set('role', GhostRole.Anonymous);

    const authorization = request.header('authorization');

    if (!authorization) {
        return next();
    }

    const [match, token] = authorization.match(/Bearer\s+(.*)$/) || [null];

    if (!match) {
        ctx.get('logger').info('Invalid Authorization header');
        return new Response('Invalid Authorization header', {
            status: 401,
        });
    }

    let protocol = 'https';
    // We allow insecure requests when not in production for things like testing
    if (
        !['staging', 'production'].includes(process.env.NODE_ENV || '') &&
        !request.raw.url.startsWith('https')
    ) {
        protocol = 'http';
    }

    const jwksURL = new URL(
        '/ghost/.well-known/jwks.json',
        `${protocol}://${host}`,
    );

    const key = await getKey(jwksURL);
    try {
        const claims = jwt.verify(token, key.toPEM());
        if (typeof claims === 'string' || typeof claims.role !== 'string') {
            return;
        }
        if (
            [
                'Owner',
                'Administrator',
                'Editor',
                'Author',
                'Contributor',
            ].includes(claims.role)
        ) {
            ctx.set(
                'role',
                GhostRole[
                    claims.role as
                        | 'Owner'
                        | 'Administrator'
                        | 'Editor'
                        | 'Author'
                        | 'Contributor'
                ],
            );
        } else {
            ctx.set('role', GhostRole.Anonymous);
        }
    } catch (err) {
        ctx.set('role', GhostRole.Anonymous);
    }

    await next();
});

app.use(async (ctx, next) => {
    const request = ctx.req;
    const host = request.header('host');
    if (!host) {
        ctx.get('logger').info('No Host header');
        return new Response('No Host header', {
            status: 401,
        });
    }

    const scopedDb = scopeKvStore(db, ['sites', host]);

    ctx.set('db', scopedDb);
    ctx.set('globaldb', db);

    await next();
});

// This needs to go before the middleware which loads the site
// Because the site doesn't always exist - this is how it's created
app.get(
    '/.ghost/activitypub/site',
    requireRole(GhostRole.Owner),
    getSiteDataHandler(siteService),
);

/**
 * Essentially Auth middleware and also handles the multitenancy
 */
app.use(async (ctx, next) => {
    const request = ctx.req;
    const host = request.header('host');
    if (!host) {
        ctx.get('logger').info('No Host header');
        return new Response('No Host header', {
            status: 401,
        });
    }
    const site = await siteService.getSiteByHost(host);

    if (!site) {
        ctx.get('logger').info('No site found for {host}', { host });
        return new Response(null, {
            status: 403,
        });
    }

    ctx.set('site', site);

    await next();
});

app.use(async (ctx, next) => {
    const db = ctx.get('db');
    const globaldb = ctx.get('globaldb');
    const logger = ctx.get('logger');

    const fedifyContext = fedify.createContext(ctx.req.raw as Request, {
        db,
        globaldb,
        logger,
    });

    await fedifyContextFactory.registerContext(fedifyContext, next);
});

/** Custom API routes */

function validateWebhook() {
    return async function webhookMiddleware(
        ctx: HonoContext<{ Variables: HonoContextVariables }>,
        next: Next,
    ) {
        const signature = ctx.req.header('x-ghost-signature') || '';
        const [matches, remoteHmac, timestamp] = signature.match(
            /sha256=([0-9a-f]+),\s+t=(\d+)/,
        ) || [null];
        if (!matches) {
            return new Response(null, {
                status: 401,
            });
        }

        const now = Date.now();

        if (Math.abs(now - Number.parseInt(timestamp)) > 5 * 60 * 1000) {
            return new Response(null, {
                status: 401,
            });
        }

        const body = await ctx.req.json();
        const site = ctx.get('site');
        const localHmac = createHmac('sha256', site.webhook_secret)
            .update(JSON.stringify(body) + timestamp)
            .digest('hex');

        if (localHmac !== remoteHmac) {
            return new Response(null, {
                status: 401,
            });
        }

        return next();
    };
}

app.post(
    '/.ghost/activitypub/webhooks/post/published',
    validateWebhook(),
    spanWrapper(
        createPostPublishedWebhookHandler(accountRepository, postRepository),
    ),
);
app.post(
    '/.ghost/activitypub/webhooks/site/changed',
    validateWebhook(),
    spanWrapper(handleWebhookSiteChanged(siteService)),
);

function requireRole(...roles: GhostRole[]) {
    return function roleMiddleware(ctx: HonoContext, next: Next) {
        if (!roles.includes(ctx.get('role'))) {
            return new Response(null, {
                status: 403,
            });
        }
        return next();
    };
}

app.get(
    '/.well-known/webfinger',
    spanWrapper(createWebFingerHandler(accountRepository, siteService)),
);

app.get(
    '/.ghost/activitypub/inbox/:handle',
    requireRole(GhostRole.Owner, GhostRole.Administrator),
    spanWrapper(inboxHandler),
);
app.post(
    '/.ghost/activitypub/actions/follow/:handle',
    requireRole(GhostRole.Owner, GhostRole.Administrator),
    spanWrapper(createFollowActionHandler(accountService)),
);
app.post(
    '/.ghost/activitypub/actions/unfollow/:handle',
    requireRole(GhostRole.Owner, GhostRole.Administrator),
    spanWrapper(createUnfollowActionHandler(accountService)),
);
app.post(
    '/.ghost/activitypub/actions/like/:id',
    requireRole(GhostRole.Owner, GhostRole.Administrator),
    spanWrapper(
        createLikeAction(accountRepository, postService, postRepository),
    ),
);
app.post(
    '/.ghost/activitypub/actions/unlike/:id',
    requireRole(GhostRole.Owner, GhostRole.Administrator),
    spanWrapper(
        createUnlikeAction(accountRepository, postService, postRepository),
    ),
);
app.post(
    '/.ghost/activitypub/actions/reply/:id',
    requireRole(GhostRole.Owner, GhostRole.Administrator),
    spanWrapper(
        createReplyActionHandler(
            accountRepository,
            postService,
            postRepository,
        ),
    ),
);
app.post(
    '/.ghost/activitypub/actions/repost/:id',
    requireRole(GhostRole.Owner, GhostRole.Administrator),
    spanWrapper(
        spanWrapper(
            createRepostActionHandler(
                accountRepository,
                postService,
                postRepository,
            ),
        ),
    ),
);
app.post(
    '/.ghost/activitypub/actions/derepost/:id',
    requireRole(GhostRole.Owner, GhostRole.Administrator),
    spanWrapper(
        createDerepostActionHandler(
            accountRepository,
            postService,
            postRepository,
        ),
    ),
);
app.post(
    '/.ghost/activitypub/actions/note',
    requireRole(GhostRole.Owner, GhostRole.Administrator),
    spanWrapper((ctx: AppContext) =>
        handleCreateNote(ctx, accountRepository, postRepository),
    ),
);
app.get(
    '/.ghost/activitypub/actions/search',
    requireRole(GhostRole.Owner, GhostRole.Administrator),
    spanWrapper(createSearchHandler(accountService)),
);
app.get(
    '/.ghost/activitypub/thread/:post_ap_id',
    spanWrapper(createGetThreadHandler(postRepository, accountService)),
);
app.get(
    '/.ghost/activitypub/account/:handle',
    requireRole(GhostRole.Owner, GhostRole.Administrator),
    spanWrapper(createGetAccountHandler(accountView, accountRepository)),
);
app.put(
    '/.ghost/activitypub/account',
    requireRole(GhostRole.Owner, GhostRole.Administrator),
    spanWrapper(createUpdateAccountHandler(accountService)),
);
app.get(
    '/.ghost/activitypub/posts/:handle',
    requireRole(GhostRole.Owner, GhostRole.Administrator),
    spanWrapper(
        createGetAccountPostsHandler(postService, accountRepository, fedify),
    ),
);
app.get(
    '/.ghost/activitypub/posts/:handle/liked',
    requireRole(GhostRole.Owner, GhostRole.Administrator),
    spanWrapper(createGetAccountLikedPostsHandler(accountService, postService)),
);
app.get(
    '/.ghost/activitypub/account/:handle/follows/:type',
    requireRole(GhostRole.Owner, GhostRole.Administrator),
    spanWrapper(
        createGetAccountFollowsHandler(
            accountRepository,
            accountFollowsView,
            fedifyContextFactory,
        ),
    ),
);
app.get(
    '/.ghost/activitypub/feed',
    requireRole(GhostRole.Owner, GhostRole.Administrator),
    spanWrapper(createGetFeedHandler(feedService, accountService, 'Feed')),
);
app.get(
    '/.ghost/activitypub/inbox',
    requireRole(GhostRole.Owner, GhostRole.Administrator),
    spanWrapper(createGetFeedHandler(feedService, accountService, 'Inbox')),
);
app.get(
    '/.ghost/activitypub/post/:post_ap_id',
    requireRole(GhostRole.Owner, GhostRole.Administrator),
    spanWrapper(createGetPostHandler(postService, accountService)),
);
app.delete(
    '/.ghost/activitypub/post/:id',
    requireRole(GhostRole.Owner, GhostRole.Administrator),
    spanWrapper(
        createDeletePostHandler(accountRepository, postRepository, postService),
    ),
);
app.get(
    '/.ghost/activitypub/notifications',
    requireRole(GhostRole.Owner, GhostRole.Administrator),
    spanWrapper(
        createGetNotificationsHandler(accountService, notificationService),
    ),
);
/** Federation wire up */

app.get(
    '/.ghost/activitypub/followers/:handle',
    async (ctx: HonoContext, next: Next) => {
        await next();
        const logger = ctx.get('logger');
        try {
            const res = ctx.res.clone();
            const body = await res.json();
            logger.info(body.orderedItems.join(','));
        } catch (err) {
            if (err instanceof Error) {
                logger.error('{error}', { error: err.message });
            }
        }
    },
);

app.use(
    federation(
        fedify,
        (
            ctx: HonoContext<{ Variables: HonoContextVariables }>,
        ): ContextData => {
            return {
                db: ctx.get('db'),
                globaldb: ctx.get('globaldb'),
                logger: ctx.get('logger'),
            };
        },
    ),
);

// Send errors to Sentry
app.onError((err, c) => {
    Sentry.captureException(err);
    c.get('logger').error('{error}', { error: err });

    // TODO: should we return a JSON error?
    return c.text('Internal Server Error', 500);
});

function forceAcceptHeader(fn: (req: Request) => unknown) {
    return (request: Request) => {
        request.headers.set('accept', 'application/activity+json');
        return fn(request);
    };
}

serve(
    {
        fetch: forceAcceptHeader(behindProxy(app.fetch)),
        port: Number.parseInt(process.env.PORT || '8080'),
    },
    (info) => {
        logging.info(
            `listening on ${info.address}:${info.port}, booted in {bootTime}ms`,
            {
                bootTime: Math.round(process.uptime() * 1000),
            },
        );
    },
);

process.on('SIGINT', () => process.exit(0));<|MERGE_RESOLUTION|>--- conflicted
+++ resolved
@@ -115,11 +115,8 @@
     handleWebhookSiteChanged,
 } from './http/api';
 import { AccountFollowsView } from './http/api/views/account.follows.view';
-<<<<<<< HEAD
 import { AccountView } from './http/api/views/account.view';
-=======
 import { createWebFingerHandler } from './http/handler/webfinger';
->>>>>>> 4e52812d
 import { spanWrapper } from './instrumentation';
 import { KnexKvStore } from './knex.kvstore';
 import { scopeKvStore } from './kv-helpers';
