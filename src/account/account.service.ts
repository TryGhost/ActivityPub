--- conflicted
+++ resolved
@@ -484,8 +484,6 @@
             ap_private_key: row.ap_private_key,
         };
     }
-<<<<<<< HEAD
-=======
 
     async updateAccount(
         account: AccountType,
@@ -548,5 +546,4 @@
 
         await this.accountRepository.save(account);
     }
->>>>>>> 0935a1f5
 }