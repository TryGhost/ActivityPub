services:
  activitypub:
    build: .
    ports:
      - "9229:9229"
    volumes:
      - ./src:/opt/activitypub/src
      - ./dist:/opt/activitypub/dist
      - dev-content:/opt/activitypub/content
    environment:
      - PORT=8080
      - MYSQL_USER=ghost
      - MYSQL_PASSWORD=password
      - MYSQL_HOST=mysql
      - MYSQL_PORT=3306
      - MYSQL_DATABASE=activitypub
      - NODE_ENV=development
      - ALLOW_PRIVATE_ADDRESS=true
      - SKIP_SIGNATURE_VERIFICATION=true
      - USE_MQ=true
      - MQ_PUBSUB_PROJECT_ID=activitypub
      - MQ_PUBSUB_HOST=pubsub:8085
      - MQ_PUBSUB_TOPIC_NAME=fedify-topic
      - MQ_PUBSUB_RETRY_TOPIC_NAME=fedify-retry-topic
      - MQ_PUBSUB_USE_RETRY_TOPIC=true
      - MQ_PUBSUB_MAX_DELIVERY_ATTEMPTS=5
      - MQ_PUBSUB_GHOST_TOPIC_NAME=ghost-topic
      - GCP_BUCKET_NAME=activitypub
      - GCP_STORAGE_EMULATOR_HOST=http://fake-gcs:4443
      # - GCS_LOCAL_STORAGE_HOSTING_URL=https://<tailscale-url>/.ghost/activitypub/gcs
      - ACTIVITYPUB_COLLECTION_PAGE_SIZE=20
      - LOCAL_STORAGE_PATH=/opt/activitypub/content
      # - LOCAL_STORAGE_HOSTING_URL=https://<tailscale-url>/.ghost/activitypub/local-storage
      # - GHOST_PRO_IP_ADDRESSES=100.83.192.90,192.168.65.1
<<<<<<< HEAD
      - REDIS_HOST=redis
      - REDIS_PORT=6379
      - FEDIFY_KV_STORE_TYPE=redis
=======
      - REDIS_HOST=redis-1
      - REDIS_PORT=6379
      - FEDIFY_KV_STORE_TYPE=mysql
>>>>>>> 60567731
    command: yarn build:watch
    depends_on:
      migrate:
        condition: service_completed_successfully
      mysql:
        condition: service_healthy
      redis:
        condition: service_healthy
      pubsub:
        condition: service_healthy
      fake-gcs:
        condition: service_healthy

  jaeger:
    image: jaegertracing/all-in-one:1.72.0@sha256:144b7028db6045b28b50c4728dd3bea14fa76ab024b64afeccec51c8cb1edd63
    restart: always
    environment:
      COLLECTOR_ZIPKIN_HOST_PORT: :9411

  migrate:
    build: migrate
    volumes:
      - ./migrate/migrations:/migrations
    environment:
      - MYSQL_DB=mysql://ghost:password@tcp(mysql:3306)/activitypub
    depends_on:
      mysql:
        condition: service_healthy

  cleanup-expired-key-value-records:
    build: jobs/cleanup-expired-key-value-records
    environment:
      - MYSQL_USER=ghost
      - MYSQL_PASSWORD=password
      - MYSQL_HOST=mysql
      - MYSQL_PORT=3306
      - MYSQL_DATABASE=activitypub

  scripts:
    build: dev/scripts
    depends_on:
      - activitypub
      - fake-mastodon

  nginx:
    build: dev/nginx
    ports:
      - "80:80"
    volumes:
      - dev-content:/content:ro
      - ./dev/fake-gcs/storage:/gcp-storage:ro
    depends_on:
      - activitypub

  mysql:
    image: mysql:8.4.6@sha256:ad394eabaf5d728b88fd79732d94091f2165379e9b43e9748364b8c094f26e14
    environment:
      - MYSQL_ROOT_PASSWORD=root
      - MYSQL_USER=ghost
      - MYSQL_PASSWORD=password
      - MYSQL_DATABASE=activitypub
    ports:
      - "3307:3306"
    healthcheck:
      test: "mysql -ughost -ppassword activitypub -e 'select 1'"
      interval: 1s
      retries: 120

<<<<<<< HEAD
  redis:
    image: redis:7-alpine@sha256:bb186d083732f669da90be8b0f975a37812b15e913465bb14d845db72a4e3e08
    volumes:
      - ./dev/redis/start.sh:/usr/local/bin/start.sh
    command: /usr/local/bin/start.sh
    ports:
      - "6379:6379"
    healthcheck:
      test: ["CMD", "redis-cli", "-p", "6379", "cluster", "info"]
      interval: 1s
      retries: 120

=======
  redis-1:
    container_name: redis-1
    image: redis:7-alpine@sha256:bb186d083732f669da90be8b0f975a37812b15e913465bb14d845db72a4e3e08
    command: redis-server --port 6379 --cluster-enabled yes --cluster-announce-ip redis-1 --cluster-announce-port 6379
    ports:
      - "6379:6379"
    healthcheck:
      test: ["CMD", "redis-cli", "-p", "6379", "ping"]
      interval: 1s
      retries: 120

  redis-2:
    container_name: redis-2
    image: redis:7-alpine@sha256:bb186d083732f669da90be8b0f975a37812b15e913465bb14d845db72a4e3e08
    command: redis-server --port 6380 --cluster-enabled yes --cluster-announce-ip redis-2 --cluster-announce-port 6380
    ports:
      - "6380:6380"
    healthcheck:
      test: ["CMD", "redis-cli", "-p", "6380", "ping"]
      interval: 1s
      retries: 120

  redis-3:
    container_name: redis-3
    image: redis:7-alpine@sha256:bb186d083732f669da90be8b0f975a37812b15e913465bb14d845db72a4e3e08
    command: redis-server --port 6381 --cluster-enabled yes --cluster-announce-ip redis-3 --cluster-announce-port 6381
    ports:
      - "6381:6381"
    healthcheck:
      test: ["CMD", "redis-cli", "-p", "6381", "ping"]
      interval: 1s
      retries: 120

  redis-cluster-init:
    container_name: redis-cluster-init
    image: redis:7-alpine@sha256:bb186d083732f669da90be8b0f975a37812b15e913465bb14d845db72a4e3e08
    depends_on:
      redis-1:
        condition: service_healthy
      redis-2:
        condition: service_healthy
      redis-3:
        condition: service_healthy
    restart: "no"
    entrypoint: ["/bin/sh", "-c"]
    command:
      - |
        sleep 10
        if redis-cli -h redis-1 -p 6379 cluster info 2>/dev/null | grep -q 'cluster_state:ok'; then
          echo "Cluster already initialized"
        else
          echo "Creating Redis cluster (3 nodes, no replicas)..."
          echo "yes" | redis-cli --cluster create \
            redis-1:6379 redis-2:6380 redis-3:6381 \
            --cluster-replicas 0
        fi

>>>>>>> 60567731
  pubsub:
    image: gcr.io/google.com/cloudsdktool/google-cloud-cli:499.0.0-emulators@sha256:38606e0ec8b892ff2be6fb7238c6b98e7b0b69f60ed433fa2b196bdf4646caf9
    command: /bin/bash -c "/opt/activitypub/start-pubsub.sh"
    volumes:
      - ./dev/pubsub/start.sh:/opt/activitypub/start-pubsub.sh
    environment:
      - PROJECT_ID=activitypub
      - FEDIFY_TOPIC_NAME=fedify-topic
      - FEDIFY_SUBSCRIPTION_NAME=fedify-subscription
      - FEDIFY_PUSH_ENDPOINT=http://activitypub:8080/.ghost/activitypub/pubsub/fedify/push
      - FEDIFY_RETRY_TOPIC_NAME=fedify-retry-topic
      - FEDIFY_RETRY_SUBSCRIPTION_NAME=fedify-subscription-retry
      - FEDIFY_RETRY_PUSH_ENDPOINT=http://activitypub:8080/.ghost/activitypub/pubsub/fedify/push
      - GHOST_TOPIC_NAME=ghost-topic
      - GHOST_SUBSCRIPTION_NAME=ghost-subscription
      - GHOST_PUSH_ENDPOINT=http://activitypub:8080/.ghost/activitypub/pubsub/ghost/push
    healthcheck:
      test: "curl -f http://localhost:8085 || exit 1"
      interval: 1s
      retries: 120
      start_period: 5s

  activitypub-testing:
    networks:
      - test_network
    build: .
    volumes:
      - ./src:/opt/activitypub/src
      - ./vitest.config.ts:/opt/activitypub/vitest.config.ts
      - test-content:/opt/activitypub/content
    environment:
      - LOCAL_STORAGE_PATH=/opt/activitypub/content
      - PORT=8083
      - MYSQL_USER=root
      - MYSQL_PASSWORD=root
      - MYSQL_HOST=mysql-testing
      - MYSQL_PORT=3306
      - MYSQL_DATABASE=activitypub
      - NODE_ENV=testing
      - SKIP_SIGNATURE_VERIFICATION=true
      - ALLOW_PRIVATE_ADDRESS=true
      - NODE_TLS_REJECT_UNAUTHORIZED=0
      - USE_MQ=true
      - MQ_PUBSUB_PROJECT_ID=activitypub
      - MQ_PUBSUB_HOST=pubsub-testing:8085
      - MQ_PUBSUB_TOPIC_NAME=fedify-topic
      - MQ_PUBSUB_RETRY_TOPIC_NAME=fedify-retry-topic
      - MQ_PUBSUB_USE_RETRY_TOPIC=true
      - MQ_PUBSUB_MAX_DELIVERY_ATTEMPTS=5
      - MQ_PUBSUB_GHOST_TOPIC_NAME=ghost-topic
      - GCP_BUCKET_NAME=activitypub
      - GCS_LOCAL_STORAGE_HOSTING_URL=http://fake-gcs:4443/.ghost/activitypub/gcs
      - GCP_STORAGE_EMULATOR_HOST=http://fake-gcs:4443
      - ACTIVITYPUB_COLLECTION_PAGE_SIZE=2
<<<<<<< HEAD
      - REDIS_HOST=redis-testing
      - REDIS_PORT=6379
      - FEDIFY_KV_STORE_TYPE=redis
=======
      - REDIS_HOST=redis-testing-1
      - REDIS_PORT=6379
      - FEDIFY_KV_STORE_TYPE=mysql
>>>>>>> 60567731
    command: yarn build:watch
    depends_on:
      migrate-testing:
        condition: service_completed_successfully
      mysql-testing:
        condition: service_healthy
      redis-testing:
        condition: service_healthy
      pubsub-testing:
        condition: service_healthy
      fake-gcs:
        condition: service_healthy
    healthcheck:
      test: 'if [ ! -f /tmp/health.txt ]; then (wget --spider http://0.0.0.0:8083/ping || exit 1) && touch /tmp/health.txt ; else echo "healthcheck already executed"; fi'
      interval: 1s
      retries: 120
      start_period: 5s

  migrate-testing:
    networks:
      - test_network
    build: migrate
    volumes:
      - ./migrate/migrations:/migrations
    environment:
      - MYSQL_DB=mysql://ghost:password@tcp(mysql-testing:3306)/activitypub
    depends_on:
      mysql-testing:
        condition: service_healthy

  cleanup-expired-key-value-records-testing:
    build: jobs/cleanup-expired-key-value-records
    environment:
      - MYSQL_USER=ghost
      - MYSQL_PASSWORD=password
      - MYSQL_HOST=mysql-testing
      - MYSQL_PORT=3306
      - MYSQL_DATABASE=activitypub

  cucumber-tests:
    networks:
      - test_network
    build: .
    volumes:
      - ./features:/opt/activitypub/features
      - ./cucumber.js:/opt/activitypub/cucumber.js
    environment:
      - MYSQL_USER=ghost
      - MYSQL_PASSWORD=password
      - MYSQL_HOST=mysql-testing
      - MYSQL_PORT=3306
      - MYSQL_DATABASE=activitypub
      - NODE_ENV=testing
      - NODE_TLS_REJECT_UNAUTHORIZED=0
      - GCP_BUCKET_NAME=activitypub
      - GCP_STORAGE_EMULATOR_HOST=http://fake-gcs:4443
      - GCS_LOCAL_STORAGE_HOSTING_URL=https://self.test/.ghost/activitypub/gcs
      - TAGS
      - URL_GHOST_ACTIVITY_PUB=https://self.test
      - URL_EXTERNAL_ACTIVITY_PUB=https://fake-external-activitypub.test
    command: /opt/activitypub/node_modules/.bin/cucumber-js
    depends_on:
      caddy-testing:
        condition: service_started
      activitypub-testing:
        condition: service_healthy

  mysql-testing:
    networks:
      - test_network
    image: mysql:8.4.6@sha256:ad394eabaf5d728b88fd79732d94091f2165379e9b43e9748364b8c094f26e14
    environment:
      - MYSQL_ROOT_PASSWORD=root
      - MYSQL_USER=ghost
      - MYSQL_PASSWORD=password
      - MYSQL_DATABASE=activitypub
    healthcheck:
      test: "mysql -ughost -ppassword activitypub -e 'select 1'"
      interval: 1s
      retries: 120

  redis-testing:
    networks:
      - test_network
    image: redis:7-alpine@sha256:bb186d083732f669da90be8b0f975a37812b15e913465bb14d845db72a4e3e08
<<<<<<< HEAD
    volumes:
      - ./dev/redis/start.sh:/usr/local/bin/start.sh
    command: /usr/local/bin/start.sh
    healthcheck:
      test: ["CMD", "redis-cli", "-p", "6379", "cluster", "info"]
      interval: 1s
      retries: 120

=======
    command: redis-server --port 6379 --cluster-enabled yes --cluster-announce-ip redis-testing-1 --cluster-announce-port 6379
    healthcheck:
      test: ["CMD", "redis-cli", "-p", "6379", "ping"]
      interval: 1s
      retries: 120

  redis-testing-2:
    networks:
      - test_network
    container_name: redis-testing-2
    image: redis:7-alpine@sha256:bb186d083732f669da90be8b0f975a37812b15e913465bb14d845db72a4e3e08
    command: redis-server --port 6380 --cluster-enabled yes --cluster-announce-ip redis-testing-2 --cluster-announce-port 6380
    healthcheck:
      test: ["CMD", "redis-cli", "-p", "6380", "ping"]
      interval: 1s
      retries: 120

  redis-testing-3:
    networks:
      - test_network
    container_name: redis-testing-3
    image: redis:7-alpine@sha256:bb186d083732f669da90be8b0f975a37812b15e913465bb14d845db72a4e3e08
    command: redis-server --port 6381 --cluster-enabled yes --cluster-announce-ip redis-testing-3 --cluster-announce-port 6381
    healthcheck:
      test: ["CMD", "redis-cli", "-p", "6381", "ping"]
      interval: 1s
      retries: 120

  redis-testing-cluster-init:
    networks:
      - test_network
    container_name: redis-testing-cluster-init
    image: redis:7-alpine@sha256:bb186d083732f669da90be8b0f975a37812b15e913465bb14d845db72a4e3e08
    depends_on:
      redis-testing-1:
        condition: service_healthy
      redis-testing-2:
        condition: service_healthy
      redis-testing-3:
        condition: service_healthy
    restart: "no"
    entrypoint: ["/bin/sh", "-c"]
    command:
      - |
        sleep 10
        if redis-cli -h redis-testing-1 -p 6379 cluster info 2>/dev/null | grep -q 'cluster_state:ok'; then
          echo "Testing cluster already initialized"
        else
          echo "Creating Redis testing cluster (3 nodes, no replicas)..."
          echo "yes" | redis-cli --cluster create \
            redis-testing-1:6379 redis-testing-2:6380 redis-testing-3:6381 \
            --cluster-replicas 0
        fi

>>>>>>> 60567731
  pubsub-testing:
    networks:
      - test_network
    image: gcr.io/google.com/cloudsdktool/google-cloud-cli:499.0.0-emulators@sha256:38606e0ec8b892ff2be6fb7238c6b98e7b0b69f60ed433fa2b196bdf4646caf9
    command: /bin/bash -c "/opt/activitypub/start-pubsub.sh"
    volumes:
      - ./dev/pubsub/start.sh:/opt/activitypub/start-pubsub.sh
    environment:
      - PROJECT_ID=activitypub
      - FEDIFY_TOPIC_NAME=fedify-topic
      - FEDIFY_SUBSCRIPTION_NAME=fedify-subscription
      - FEDIFY_PUSH_ENDPOINT=http://activitypub-testing:8083/.ghost/activitypub/pubsub/fedify/push
      - FEDIFY_RETRY_TOPIC_NAME=fedify-retry-topic
      - FEDIFY_RETRY_SUBSCRIPTION_NAME=fedify-subscription-retry
      - FEDIFY_RETRY_PUSH_ENDPOINT=http://activitypub-testing:8083/.ghost/activitypub/pubsub/fedify/push
      - GHOST_TOPIC_NAME=ghost-topic
      - GHOST_SUBSCRIPTION_NAME=ghost-subscription
      - GHOST_PUSH_ENDPOINT=http://activitypub-testing:8083/.ghost/activitypub/pubsub/ghost/push
    healthcheck:
      test: "curl -f http://localhost:8085 || exit 1"
      interval: 1s
      retries: 120
      start_period: 5s

  caddy-testing:
    networks:
      test_network:
        aliases:
          - self.test
          - alice.test
          - bob.test
          - carol.test
          - fake-external-activitypub.test
    image: caddy:2@sha256:133b5eb7ef9d42e34756ba206b06d84f4e3eb308044e268e182c2747083f09de
    ports:
      - "443:443"
    volumes:
      - ./dev/caddy-testing/Caddyfile:/etc/caddy/Caddyfile
      - caddy_data:/data
      - caddy_config:/config
    environment:
      - NODE_TLS_REJECT_UNAUTHORIZED=0
    depends_on:
      activitypub-testing:
        condition: service_started
      ghost-wiremock:
        condition: service_started
      external-wiremock:
        condition: service_started

  ghost-wiremock:
    networks:
      - test_network
    image: wiremock/wiremock:3.13.1-1@sha256:d61e7720f89483fdef5366843b58d1dfd06bcce5828179c9f2f54de5c28354b0
    entrypoint:
      [
        "/docker-entrypoint.sh",
        "--global-response-templating",
        "--disable-gzip",
        "--verbose",
        "--port=80",
        "--https-port=443",
      ]

  external-wiremock:
    networks:
      - test_network
    image: wiremock/wiremock:3.13.1-1@sha256:d61e7720f89483fdef5366843b58d1dfd06bcce5828179c9f2f54de5c28354b0
    entrypoint:
      [
        "/docker-entrypoint.sh",
        "--global-response-templating",
        "--disable-gzip",
        "--verbose",
        "--port=80",
        "--https-port=443",
      ]

  fake-mastodon:
    networks:
      test_network:
        aliases:
          - fake-mastodon.test
    image: wiremock/wiremock:3.13.1-1@sha256:d61e7720f89483fdef5366843b58d1dfd06bcce5828179c9f2f54de5c28354b0
    entrypoint:
      [
        "/docker-entrypoint.sh",
        "--global-response-templating",
        "--disable-gzip",
        "--verbose",
      ]

  fake-gcs:
    build: dev/fake-gcs
    environment:
      - GCP_BUCKET_NAME=activitypub
      - GCP_PROJECT_ID=activitypub
    volumes:
      - ./dev/fake-gcs/storage:/storage
    networks:
      default:
        aliases:
          - fake-gcs
      test_network:
        aliases:
          - fake-gcs
    healthcheck:
      test: "curl -f http://localhost:4443/storage/v1/b/${GCP_BUCKET_NAME}"
      interval: 1s
      retries: 120
      start_period: 5s

networks:
  test_network:
    driver: bridge

volumes:
  test-content:
  dev-content:
  caddy_data:
  caddy_config:<|MERGE_RESOLUTION|>--- conflicted
+++ resolved
@@ -32,15 +32,9 @@
       - LOCAL_STORAGE_PATH=/opt/activitypub/content
       # - LOCAL_STORAGE_HOSTING_URL=https://<tailscale-url>/.ghost/activitypub/local-storage
       # - GHOST_PRO_IP_ADDRESSES=100.83.192.90,192.168.65.1
-<<<<<<< HEAD
       - REDIS_HOST=redis
       - REDIS_PORT=6379
       - FEDIFY_KV_STORE_TYPE=redis
-=======
-      - REDIS_HOST=redis-1
-      - REDIS_PORT=6379
-      - FEDIFY_KV_STORE_TYPE=mysql
->>>>>>> 60567731
     command: yarn build:watch
     depends_on:
       migrate:
@@ -109,78 +103,18 @@
       interval: 1s
       retries: 120
 
-<<<<<<< HEAD
   redis:
     image: redis:7-alpine@sha256:bb186d083732f669da90be8b0f975a37812b15e913465bb14d845db72a4e3e08
     volumes:
       - ./dev/redis/start.sh:/usr/local/bin/start.sh
     command: /usr/local/bin/start.sh
     ports:
-      - "6379:6379"
+      - "6380:6379"
     healthcheck:
       test: ["CMD", "redis-cli", "-p", "6379", "cluster", "info"]
       interval: 1s
       retries: 120
 
-=======
-  redis-1:
-    container_name: redis-1
-    image: redis:7-alpine@sha256:bb186d083732f669da90be8b0f975a37812b15e913465bb14d845db72a4e3e08
-    command: redis-server --port 6379 --cluster-enabled yes --cluster-announce-ip redis-1 --cluster-announce-port 6379
-    ports:
-      - "6379:6379"
-    healthcheck:
-      test: ["CMD", "redis-cli", "-p", "6379", "ping"]
-      interval: 1s
-      retries: 120
-
-  redis-2:
-    container_name: redis-2
-    image: redis:7-alpine@sha256:bb186d083732f669da90be8b0f975a37812b15e913465bb14d845db72a4e3e08
-    command: redis-server --port 6380 --cluster-enabled yes --cluster-announce-ip redis-2 --cluster-announce-port 6380
-    ports:
-      - "6380:6380"
-    healthcheck:
-      test: ["CMD", "redis-cli", "-p", "6380", "ping"]
-      interval: 1s
-      retries: 120
-
-  redis-3:
-    container_name: redis-3
-    image: redis:7-alpine@sha256:bb186d083732f669da90be8b0f975a37812b15e913465bb14d845db72a4e3e08
-    command: redis-server --port 6381 --cluster-enabled yes --cluster-announce-ip redis-3 --cluster-announce-port 6381
-    ports:
-      - "6381:6381"
-    healthcheck:
-      test: ["CMD", "redis-cli", "-p", "6381", "ping"]
-      interval: 1s
-      retries: 120
-
-  redis-cluster-init:
-    container_name: redis-cluster-init
-    image: redis:7-alpine@sha256:bb186d083732f669da90be8b0f975a37812b15e913465bb14d845db72a4e3e08
-    depends_on:
-      redis-1:
-        condition: service_healthy
-      redis-2:
-        condition: service_healthy
-      redis-3:
-        condition: service_healthy
-    restart: "no"
-    entrypoint: ["/bin/sh", "-c"]
-    command:
-      - |
-        sleep 10
-        if redis-cli -h redis-1 -p 6379 cluster info 2>/dev/null | grep -q 'cluster_state:ok'; then
-          echo "Cluster already initialized"
-        else
-          echo "Creating Redis cluster (3 nodes, no replicas)..."
-          echo "yes" | redis-cli --cluster create \
-            redis-1:6379 redis-2:6380 redis-3:6381 \
-            --cluster-replicas 0
-        fi
-
->>>>>>> 60567731
   pubsub:
     image: gcr.io/google.com/cloudsdktool/google-cloud-cli:499.0.0-emulators@sha256:38606e0ec8b892ff2be6fb7238c6b98e7b0b69f60ed433fa2b196bdf4646caf9
     command: /bin/bash -c "/opt/activitypub/start-pubsub.sh"
@@ -235,15 +169,9 @@
       - GCS_LOCAL_STORAGE_HOSTING_URL=http://fake-gcs:4443/.ghost/activitypub/gcs
       - GCP_STORAGE_EMULATOR_HOST=http://fake-gcs:4443
       - ACTIVITYPUB_COLLECTION_PAGE_SIZE=2
-<<<<<<< HEAD
       - REDIS_HOST=redis-testing
       - REDIS_PORT=6379
       - FEDIFY_KV_STORE_TYPE=redis
-=======
-      - REDIS_HOST=redis-testing-1
-      - REDIS_PORT=6379
-      - FEDIFY_KV_STORE_TYPE=mysql
->>>>>>> 60567731
     command: yarn build:watch
     depends_on:
       migrate-testing:
@@ -329,7 +257,6 @@
     networks:
       - test_network
     image: redis:7-alpine@sha256:bb186d083732f669da90be8b0f975a37812b15e913465bb14d845db72a4e3e08
-<<<<<<< HEAD
     volumes:
       - ./dev/redis/start.sh:/usr/local/bin/start.sh
     command: /usr/local/bin/start.sh
@@ -338,62 +265,6 @@
       interval: 1s
       retries: 120
 
-=======
-    command: redis-server --port 6379 --cluster-enabled yes --cluster-announce-ip redis-testing-1 --cluster-announce-port 6379
-    healthcheck:
-      test: ["CMD", "redis-cli", "-p", "6379", "ping"]
-      interval: 1s
-      retries: 120
-
-  redis-testing-2:
-    networks:
-      - test_network
-    container_name: redis-testing-2
-    image: redis:7-alpine@sha256:bb186d083732f669da90be8b0f975a37812b15e913465bb14d845db72a4e3e08
-    command: redis-server --port 6380 --cluster-enabled yes --cluster-announce-ip redis-testing-2 --cluster-announce-port 6380
-    healthcheck:
-      test: ["CMD", "redis-cli", "-p", "6380", "ping"]
-      interval: 1s
-      retries: 120
-
-  redis-testing-3:
-    networks:
-      - test_network
-    container_name: redis-testing-3
-    image: redis:7-alpine@sha256:bb186d083732f669da90be8b0f975a37812b15e913465bb14d845db72a4e3e08
-    command: redis-server --port 6381 --cluster-enabled yes --cluster-announce-ip redis-testing-3 --cluster-announce-port 6381
-    healthcheck:
-      test: ["CMD", "redis-cli", "-p", "6381", "ping"]
-      interval: 1s
-      retries: 120
-
-  redis-testing-cluster-init:
-    networks:
-      - test_network
-    container_name: redis-testing-cluster-init
-    image: redis:7-alpine@sha256:bb186d083732f669da90be8b0f975a37812b15e913465bb14d845db72a4e3e08
-    depends_on:
-      redis-testing-1:
-        condition: service_healthy
-      redis-testing-2:
-        condition: service_healthy
-      redis-testing-3:
-        condition: service_healthy
-    restart: "no"
-    entrypoint: ["/bin/sh", "-c"]
-    command:
-      - |
-        sleep 10
-        if redis-cli -h redis-testing-1 -p 6379 cluster info 2>/dev/null | grep -q 'cluster_state:ok'; then
-          echo "Testing cluster already initialized"
-        else
-          echo "Creating Redis testing cluster (3 nodes, no replicas)..."
-          echo "yes" | redis-cli --cluster create \
-            redis-testing-1:6379 redis-testing-2:6380 redis-testing-3:6381 \
-            --cluster-replicas 0
-        fi
-
->>>>>>> 60567731
   pubsub-testing:
     networks:
       - test_network
