--- conflicted
+++ resolved
@@ -19,13 +19,8 @@
     And the response contains "Alice" account details
 
   Scenario: Get non-existent account
-<<<<<<< HEAD
-    When an authenticated "get" request is made to "/.ghost/activitypub/account/@nonexistent@fake-external-activitypub"
+    When an authenticated "get" request is made to "/.ghost/activitypub/account/@nonexistent@fake-external-activitypub.test"
     Then the request is rejected with a 404
-=======
-    When an authenticated "get" request is made to "/.ghost/activitypub/account/@nonexistent@fake-external-activitypub.test"
-    Then the request is rejected with a 500
->>>>>>> 4e52812d
 
   Scenario: Get account without authentication
     When an unauthenticated request is made to "/.ghost/activitypub/account/me"
