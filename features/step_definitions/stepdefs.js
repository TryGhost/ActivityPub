--- conflicted
+++ resolved
@@ -1992,7 +1992,6 @@
     assert.equal(typeof responseJson.followsMe, 'boolean');
 });
 
-<<<<<<< HEAD
 When(
     /^an authenticated (\"(post|put)\"\s)?request is made to "(.*)" with a file$/,
     async function (method, path) {
@@ -2024,7 +2023,7 @@
         responseJson.fileUrl.startsWith('http'),
         'fileUrl should be a valid URL',
     );
-=======
+
 Then('the response contains the account details:', async function (data) {
     const responseJson = await this.response.clone().json();
 
@@ -2035,5 +2034,4 @@
             `Expected ${key} to be "${value}" but got "${responseJson[key]}"`,
         );
     }
->>>>>>> 3f4411e1
 });