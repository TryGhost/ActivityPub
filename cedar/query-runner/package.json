{
  "name": "query-runner",
  "private": true,
  "version": "0.0.0",
  "author": "Ghost Foundation",
  "license": "UNLICENSED",
  "main": "src/app.ts",
  "type": "module",
  "scripts": {
    "build": "esbuild src/app.ts --sourcemap --platform=neutral --packages=external --bundle --outfile=dist/app.js",
    "build:watch": "concurrently \"yarn build --watch\" \"node --watch dist/app.js\""
  },
  "files": ["src"],
  "devDependencies": {
<<<<<<< HEAD
    "concurrently": "9.1.0",
    "esbuild": "0.25.0",
    "typescript": "5.7.2"
=======
    "concurrently": "9.1.2",
    "esbuild": "0.24.2",
    "typescript": "5.8.3"
>>>>>>> 9f575df5
  },
  "dependencies": {
    "bottleneck": "2.19.5",
    "mysql2": "3.14.1",
    "percentile": "1.6.0"
  }
}<|MERGE_RESOLUTION|>--- conflicted
+++ resolved
@@ -12,15 +12,9 @@
   },
   "files": ["src"],
   "devDependencies": {
-<<<<<<< HEAD
-    "concurrently": "9.1.0",
+    "concurrently": "9.1.2",
     "esbuild": "0.25.0",
-    "typescript": "5.7.2"
-=======
-    "concurrently": "9.1.2",
-    "esbuild": "0.24.2",
     "typescript": "5.8.3"
->>>>>>> 9f575df5
   },
   "dependencies": {
     "bottleneck": "2.19.5",
